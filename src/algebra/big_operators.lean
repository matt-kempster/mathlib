/-
Copyright (c) 2017 Johannes Hölzl. All rights reserved.
Released under Apache 2.0 license as described in the file LICENSE.
Authors: Johannes Hölzl
-/

import data.finset
import data.nat.enat
import tactic.omega

/-!
# Big operators

In this file we define products and sums indexed by finite sets (specifically, `finset`).

## Notation

We introduce the following notation, localized in `big_operators`.
To enable the notation, use `open_locale big_operators`.

Let `s` be a `finset α`, and `f : α → β` a function.

* `∏ x in s, f x` is notation for `finset.prod s f` (assuming `β` is a `comm_monoid`)
* `∑ x in s, f x` is notation for `finset.sum s f` (assuming `β` is an `add_comm_monoid`)
* `∏ x, f x` is notation for `finset.prod finset.univ f`
  (assuming `α` is a `fintype` and `β` is a `comm_monoid`)
* `∑ x, f x` is notation for `finset.sum finset.univ f`
  (assuming `α` is a `fintype` and `β` is an `add_comm_monoid`)

-/

universes u v w
variables {α : Type u} {β : Type v} {γ : Type w}

theorem directed.finset_le {r : α → α → Prop} [is_trans α r]
  {ι} (hι : nonempty ι) {f : ι → α} (D : directed r f) (s : finset ι) :
  ∃ z, ∀ i ∈ s, r (f i) (f z) :=
show ∃ z, ∀ i ∈ s.1, r (f i) (f z), from
multiset.induction_on s.1 (let ⟨z⟩ := hι in ⟨z, λ _, false.elim⟩) $
λ i s ⟨j, H⟩, let ⟨k, h₁, h₂⟩ := D i j in
⟨k, λ a h, or.cases_on (multiset.mem_cons.1 h)
  (λ h, h.symm ▸ h₁)
  (λ h, trans (H _ h) h₂)⟩

theorem finset.exists_le {α : Type u} [nonempty α] [directed_order α] (s : finset α) :
  ∃ M, ∀ i ∈ s, i ≤ M :=
directed.finset_le (by apply_instance) directed_order.directed s

namespace finset

/-- `∏ x in s, f x` is the product of `f x` as `x` ranges over the elements of the finite set `s`. -/
@[to_additive "`∑ x in s, f` is the sum of `f x` as `x` ranges over the elements
of the finite set `s`."]
protected def prod [comm_monoid β] (s : finset α) (f : α → β) : β := (s.1.map f).prod

end finset

/-
## Operator precedence of `∏` and `∑`

There is no established mathematical convention
for the operator precedence of big operators like `∏` and `∑`.
We will have to make a choice.

Online discussions, such as https://math.stackexchange.com/q/185538/30839
seem to suggest that `∏` and `∑` should have the same precedence,
and that this should be somewhere between `*` and `+`.
The latter have precedence levels `70` and `65` respectively,
and we therefore choose the level `67`.

In practice, this means that parentheses should be placed as follows:
```lean
∑ k in K, (a k + b k) = ∑ k in K, a k + ∑ k in K, b k →
  ∏ k in K, a k * b k = (∏ k in K, a k) * (∏ k in K, b k)
```
(Example taken from page 490 of Knuth's *Concrete Mathematics*.)
-/

localized "notation `∑` binders `, ` r:(scoped:67 f, finset.sum finset.univ f) := r" in big_operators
localized "notation `∏` binders `, ` r:(scoped:67 f, finset.prod finset.univ f) := r" in big_operators

localized "notation `∑` binders ` in ` s `, ` r:(scoped:67 f, finset.sum s f) := r" in big_operators
localized "notation `∏` binders ` in ` s `, ` r:(scoped:67 f, finset.prod s f) := r" in big_operators

open_locale big_operators

namespace finset
variables {s s₁ s₂ : finset α} {a : α} {f g : α → β}

@[to_additive] lemma prod_eq_multiset_prod [comm_monoid β] (s : finset α) (f : α → β) :
  ∏ x in s, f x = (s.1.map f).prod := rfl

@[to_additive]
theorem prod_eq_fold [comm_monoid β] (s : finset α) (f : α → β) : (∏ x in s, f x) = s.fold (*) 1 f := rfl

end finset

@[to_additive]
lemma monoid_hom.map_prod [comm_monoid β] [comm_monoid γ] (g : β →* γ) (f : α → β) (s : finset α) :
  g (∏ x in s, f x) = ∏ x in s, g (f x) :=
by simp only [finset.prod_eq_multiset_prod, g.map_multiset_prod, multiset.map_map]

lemma ring_hom.map_list_prod [semiring β] [semiring γ] (f : β →+* γ) (l : list β) :
  f l.prod = (l.map f).prod :=
f.to_monoid_hom.map_list_prod l

lemma ring_hom.map_list_sum [semiring β] [semiring γ] (f : β →+* γ) (l : list β) :
  f l.sum = (l.map f).sum :=
f.to_add_monoid_hom.map_list_sum l

lemma ring_hom.map_multiset_prod [comm_semiring β] [comm_semiring γ] (f : β →+* γ)
  (s : multiset β) :
  f s.prod = (s.map f).prod :=
f.to_monoid_hom.map_multiset_prod s

lemma ring_hom.map_multiset_sum [semiring β] [semiring γ] (f : β →+* γ) (s : multiset β) :
  f s.sum = (s.map f).sum :=
f.to_add_monoid_hom.map_multiset_sum s

lemma ring_hom.map_prod [comm_semiring β] [comm_semiring γ]
  (g : β →+* γ) (f : α → β) (s : finset α) :
  g (∏ x in s, f x) = ∏ x in s, g (f x) :=
g.to_monoid_hom.map_prod f s

lemma ring_hom.map_sum [semiring β] [semiring γ]
  (g : β →+* γ) (f : α → β) (s : finset α) :
  g (∑ x in s, f x) = ∑ x in s, g (f x) :=
g.to_add_monoid_hom.map_sum f s

namespace finset
variables {s s₁ s₂ : finset α} {a : α} {f g : α → β}

section comm_monoid
variables [comm_monoid β]

@[simp, to_additive]
lemma prod_empty {α : Type u} {f : α → β} : (∏ x in (∅:finset α), f x) = 1 := rfl

@[simp, to_additive]
lemma prod_insert [decidable_eq α] :
  a ∉ s → (∏ x in (insert a s), f x) = f a * ∏ x in s, f x := fold_insert

@[simp, to_additive]
lemma prod_singleton : (∏ x in (singleton a), f x) = f a :=
eq.trans fold_singleton $ mul_one _

@[to_additive]
lemma prod_pair [decidable_eq α] {a b : α} (h : a ≠ b) :
  (∏ x in ({a, b} : finset α), f x) = f a * f b :=
by rw [prod_insert (not_mem_singleton.2 h), prod_singleton]

@[simp, priority 1100] lemma prod_const_one : (∏ x in s, (1 : β)) = 1 :=
by simp only [finset.prod, multiset.map_const, multiset.prod_repeat, one_pow]
@[simp, priority 1100] lemma sum_const_zero {β} {s : finset α} [add_comm_monoid β] :
  (∑ x in s, (0 : β)) = 0 :=
@prod_const_one _ (multiplicative β) _ _
attribute [to_additive] prod_const_one

@[simp, to_additive]
lemma prod_image [decidable_eq α] {s : finset γ} {g : γ → α} :
  (∀x∈s, ∀y∈s, g x = g y → x = y) → (∏ x in (s.image g), f x) = ∏ x in s, f (g x) :=
fold_image

@[simp, to_additive]
lemma prod_map (s : finset α) (e : α ↪ γ) (f : γ → β) :
  (∏ x in (s.map e), f x) = ∏ x in s, f (e x) :=
by rw [finset.prod, finset.map_val, multiset.map_map]; refl

@[congr, to_additive]
lemma prod_congr (h : s₁ = s₂) : (∀x∈s₂, f x = g x) → s₁.prod f = s₂.prod g :=
by rw [h]; exact fold_congr
attribute [congr] finset.sum_congr

@[to_additive]
lemma prod_union_inter [decidable_eq α] :
  (∏ x in (s₁ ∪ s₂), f x) * (∏ x in (s₁ ∩ s₂), f x) = (∏ x in s₁, f x) * (∏ x in s₂, f x) :=
fold_union_inter

@[to_additive]
lemma prod_union [decidable_eq α] (h : disjoint s₁ s₂) :
  (∏ x in (s₁ ∪ s₂), f x) = (∏ x in s₁, f x) * (∏ x in s₂, f x) :=
by rw [←prod_union_inter, (disjoint_iff_inter_eq_empty.mp h)]; exact (mul_one _).symm

@[to_additive]
lemma prod_sdiff [decidable_eq α] (h : s₁ ⊆ s₂) :
  (∏ x in (s₂ \ s₁), f x) * (∏ x in s₁, f x) = (∏ x in s₂, f x) :=
by rw [←prod_union sdiff_disjoint, sdiff_union_of_subset h]

@[simp, to_additive]
lemma prod_sum_elim [decidable_eq (α ⊕ γ)]
  (s : finset α) (t : finset γ) (f : α → β) (g : γ → β) :
  ∏ x in s.image sum.inl ∪ t.image sum.inr, sum.elim f g x = (∏ x in s, f x) * (∏ x in t, g x) :=
begin
  rw [prod_union, prod_image, prod_image],
  { simp only [sum.elim_inl, sum.elim_inr] },
  { exact λ _ _ _ _, sum.inr.inj },
  { exact λ _ _ _ _, sum.inl.inj },
  { rintros i hi,
    erw [finset.mem_inter, finset.mem_image, finset.mem_image] at hi,
    rcases hi with ⟨⟨i, hi, rfl⟩, ⟨j, hj, H⟩⟩,
    cases H }
end

@[to_additive]
lemma prod_bind [decidable_eq α] {s : finset γ} {t : γ → finset α} :
  (∀x∈s, ∀y∈s, x ≠ y → disjoint (t x) (t y)) → (∏ x in (s.bind t), f x) = ∏ x in s, ∏ i in t x, f i :=
by haveI := classical.dec_eq γ; exact
finset.induction_on s (λ _, by simp only [bind_empty, prod_empty])
  (assume x s hxs ih hd,
  have hd' : ∀x∈s, ∀y∈s, x ≠ y → disjoint (t x) (t y),
    from assume _ hx _ hy, hd _ (mem_insert_of_mem hx) _ (mem_insert_of_mem hy),
  have ∀y∈s, x ≠ y,
    from assume _ hy h, by rw [←h] at hy; contradiction,
  have ∀y∈s, disjoint (t x) (t y),
    from assume _ hy, hd _ (mem_insert_self _ _) _ (mem_insert_of_mem hy) (this _ hy),
  have disjoint (t x) (finset.bind s t),
    from (disjoint_bind_right _ _ _).mpr this,
  by simp only [bind_insert, prod_insert hxs, prod_union this, ih hd'])

@[to_additive]
lemma prod_product {s : finset γ} {t : finset α} {f : γ×α → β} :
  (∏ x in s.product t, f x) = ∏ x in s, ∏ y in t, f (x, y) :=
begin
  haveI := classical.dec_eq α, haveI := classical.dec_eq γ,
  rw [product_eq_bind, prod_bind],
  { congr, funext, exact prod_image (λ _ _ _ _ H, (prod.mk.inj H).2) },
  simp only [disjoint_iff_ne, mem_image],
  rintros _ _ _ _ h ⟨_, _⟩ ⟨_, _, ⟨_, _⟩⟩ ⟨_, _⟩ ⟨_, _, ⟨_, _⟩⟩ _,
  apply h, cc
end

@[to_additive]
lemma prod_sigma {σ : α → Type*}
  {s : finset α} {t : Πa, finset (σ a)} {f : sigma σ → β} :
  (∏ x in s.sigma t, f x) = ∏ a in s, ∏ s in (t a), f ⟨a, s⟩ :=
by haveI := classical.dec_eq α; haveI := (λ a, classical.dec_eq (σ a)); exact
calc (∏ x in s.sigma t, f x) =
       ∏ x in s.bind (λa, (t a).image (λs, sigma.mk a s)), f x : by rw sigma_eq_bind
  ... = ∏ a in s, ∏ x in (t a).image (λs, sigma.mk a s), f x :
    prod_bind $ assume a₁ ha a₂ ha₂ h,
    by simp only [disjoint_iff_ne, mem_image];
    rintro ⟨_, _⟩ ⟨_, _, _⟩ ⟨_, _⟩ ⟨_, _, _⟩ ⟨_, _⟩; apply h; cc
  ... = ∏ a in s, ∏ s in t a, f ⟨a, s⟩ :
    prod_congr rfl $ λ _ _, prod_image $ λ _ _ _ _ _, by cc

@[to_additive]
lemma prod_image' [decidable_eq α] {s : finset γ} {g : γ → α} (h : γ → β)
  (eq : ∀c∈s, f (g c) = ∏ x in s.filter (λc', g c' = g c), h x) :
  (∏ x in s.image g, f x) = ∏ x in s, h x :=
begin
  letI := classical.dec_eq γ,
  rw [← image_bind_filter_eq s g] {occs := occurrences.pos [2]},
  rw [finset.prod_bind],
  { refine finset.prod_congr rfl (assume a ha, _),
    rcases finset.mem_image.1 ha with ⟨b, hb, rfl⟩,
    exact eq b hb },
  assume a₀ _ a₁ _ ne,
  refine (disjoint_iff_ne.2 _),
  assume c₀ h₀ c₁ h₁,
  rcases mem_filter.1 h₀ with ⟨h₀, rfl⟩,
  rcases mem_filter.1 h₁ with ⟨h₁, rfl⟩,
  exact mt (congr_arg g) ne
end

@[to_additive]
lemma prod_mul_distrib : ∏ x in s, (f x * g x) = (∏ x in s, f x) * (∏ x in s, g x) :=
eq.trans (by rw one_mul; refl) fold_op_distrib

@[to_additive]
lemma prod_comm {s : finset γ} {t : finset α} {f : γ → α → β} :
  (∏ x in s, ∏ y in t, f x y) = (∏ y in t, ∏ x in s, f x y) :=
begin
  classical,
  apply finset.induction_on s,
  { simp only [prod_empty, prod_const_one] },
  { intros _ _ H ih,
    simp only [prod_insert H, prod_mul_distrib, ih] }
end

@[to_additive]
lemma prod_hom [comm_monoid γ] (s : finset α) {f : α → β} (g : β → γ) [is_monoid_hom g] :
  (∏ x in s, g (f x)) = g (∏ x in s, f x) :=
((monoid_hom.of g).map_prod f s).symm

@[to_additive]
lemma prod_hom_rel [comm_monoid γ] {r : β → γ → Prop} {f : α → β} {g : α → γ} {s : finset α}
  (h₁ : r 1 1) (h₂ : ∀a b c, r b c → r (f a * b) (g a * c)) : r (∏ x in s, f x) (∏ x in s, g x) :=
by { delta finset.prod, apply multiset.prod_hom_rel; assumption }

@[to_additive]
lemma prod_subset (h : s₁ ⊆ s₂) (hf : ∀x∈s₂, x ∉ s₁ → f x = 1) : (∏ x in s₁, f x) = ∏ x in s₂, f x :=
by haveI := classical.dec_eq α; exact
have ∏ x in s₂ \ s₁, f x = ∏ x in s₂ \ s₁, 1,
  from prod_congr rfl $ by simpa only [mem_sdiff, and_imp],
by rw [←prod_sdiff h]; simp only [this, prod_const_one, one_mul]

-- If we use `[decidable_eq β]` here, some rewrites fail because they find a wrong `decidable`
-- instance first; `{∀x, decidable (f x ≠ 1)}` doesn't work with `rw ← prod_filter_ne_one`
@[to_additive]
lemma prod_filter_ne_one [∀ x, decidable (f x ≠ 1)] :
  (∏ x in (s.filter $ λx, f x ≠ 1), f x) = (∏ x in s, f x) :=
prod_subset (filter_subset _) $ λ x,
  by { classical, rw [not_imp_comm, mem_filter], exact and.intro }

@[to_additive]
lemma prod_filter (p : α → Prop) [decidable_pred p] (f : α → β) :
  (∏ a in s.filter p, f a) = (∏ a in s, if p a then f a else 1) :=
calc (∏ a in s.filter p, f a) = ∏ a in s.filter p, if p a then f a else 1 :
    prod_congr rfl (assume a h, by rw [if_pos (mem_filter.1 h).2])
  ... = ∏ a in s, if p a then f a else 1 :
    begin
      refine prod_subset (filter_subset s) (assume x hs h, _),
      rw [mem_filter, not_and] at h,
      exact if_neg (h hs)
    end

@[to_additive]
lemma prod_eq_single {s : finset α} {f : α → β} (a : α)
  (h₀ : ∀b∈s, b ≠ a → f b = 1) (h₁ : a ∉ s → f a = 1) : (∏ x in s, f x) = f a :=
by haveI := classical.dec_eq α;
from classical.by_cases
  (assume : a ∈ s,
    calc (∏ x in s, f x) = ∏ x in {a}, f x :
      begin
        refine (prod_subset _ _).symm,
        { intros _ H, rwa mem_singleton.1 H },
        { simpa only [mem_singleton] }
      end
      ... = f a : prod_singleton)
  (assume : a ∉ s,
    (prod_congr rfl $ λ b hb, h₀ b hb $ by rintro rfl; cc).trans $
      prod_const_one.trans (h₁ this).symm)

@[to_additive]
lemma prod_attach {f : α → β} : (∏ x in s.attach, f x.val) = (∏ x in s, f x) :=
by haveI := classical.dec_eq α; exact
  calc (∏ x in s.attach, f x.val) = (∏ x in (s.attach).image subtype.val, f x) :
    by rw [prod_image]; exact assume x _ y _, subtype.eq
  ... = _ : by rw [attach_image_val]

@[to_additive]
lemma prod_eq_one {f : α → β} {s : finset α} (h : ∀x∈s, f x = 1) : (∏ x in s, f x) = 1 :=
calc (∏ x in s, f x) = ∏ x in s, 1 : finset.prod_congr rfl h
  ... = 1 : finset.prod_const_one

@[to_additive] lemma prod_apply_dite {s : finset α} {p : α → Prop} {hp : decidable_pred p}
  (f : Π (x : α), p x → γ) (g : Π (x : α), ¬p x → γ) (h : γ → β) :
  (∏ x in s, h (if hx : p x then f x hx else g x hx)) =
  (∏ x in (s.filter p).attach, h (f x.1 (mem_filter.mp x.2).2)) *
    (∏ x in (s.filter (λ x, ¬ p x)).attach, h (g x.1 (mem_filter.mp x.2).2)) :=
by letI := classical.dec_eq α; exact
calc ∏ x in s, h (if hx : p x then f x hx else g x hx)
    = ∏ x in s.filter p ∪ s.filter (λ x, ¬ p x), h (if hx : p x then f x hx else g x hx) :
  by rw [filter_union_filter_neg_eq]
... = (∏ x in s.filter p, h (if hx : p x then f x hx else g x hx)) *
    (∏ x in s.filter (λ x, ¬ p x), h (if hx : p x then f x hx else g x hx)) :
  prod_union (by simp [disjoint_right] {contextual := tt})
... = (∏ x in (s.filter p).attach, h (if hx : p x.1 then f x.1 hx else g x.1 hx)) *
    (∏ x in (s.filter (λ x, ¬ p x)).attach, h (if hx : p x.1 then f x.1 hx else g x.1 hx)) :
  congr_arg2 _ prod_attach.symm prod_attach.symm
... = (∏ x in (s.filter p).attach, h (f x.1 (mem_filter.mp x.2).2)) *
    (∏ x in (s.filter (λ x, ¬ p x)).attach, h (g x.1 (mem_filter.mp x.2).2)) :
  congr_arg2 _
    (prod_congr rfl (λ x hx, congr_arg h (dif_pos (mem_filter.mp x.2).2)))
    (prod_congr rfl (λ x hx, congr_arg h (dif_neg (mem_filter.mp x.2).2)))

@[to_additive] lemma prod_apply_ite {s : finset α}
  {p : α → Prop} {hp : decidable_pred p} (f g : α → γ) (h : γ → β) :
  (∏ x in s, h (if p x then f x else g x)) =
  (∏ x in s.filter p, h (f x)) * (∏ x in s.filter (λ x, ¬ p x), h (g x)) :=
trans (prod_apply_dite _ _ _) (congr_arg2 _ (@prod_attach _ _ _ _ (h ∘ f)) (@prod_attach _ _ _ _ (h ∘ g)))

@[to_additive] lemma prod_dite {s : finset α} {p : α → Prop} {hp : decidable_pred p}
  (f : Π (x : α), p x → β) (g : Π (x : α), ¬p x → β) :
  (∏ x in s, if hx : p x then f x hx else g x hx) =
  (∏ x in (s.filter p).attach, f x.1 (mem_filter.mp x.2).2) *
    (∏ x in (s.filter (λ x, ¬ p x)).attach, g x.1 (mem_filter.mp x.2).2) :=
by simp [prod_apply_dite _ _ (λ x, x)]

@[to_additive] lemma prod_ite {s : finset α}
  {p : α → Prop} {hp : decidable_pred p} (f g : α → β) :
  (∏ x in s, if p x then f x else g x) =
  (∏ x in s.filter p, f x) * (∏ x in s.filter (λ x, ¬ p x), g x) :=
by simp [prod_apply_ite _ _ (λ x, x)]

@[simp, to_additive]
lemma prod_dite_eq [decidable_eq α] (s : finset α) (a : α) (b : Π x : α, a = x → β) :
  (∏ x in s, (if h : a = x then b x h else 1)) = ite (a ∈ s) (b a rfl) 1 :=
begin
  split_ifs with h,
  { rw [finset.prod_eq_single a, dif_pos rfl],
    { intros, rw dif_neg, cc },
    { cc } },
  { rw finset.prod_eq_one,
    intros, rw dif_neg, intro, cc }
end

@[simp, to_additive]
lemma prod_dite_eq' [decidable_eq α] (s : finset α) (a : α) (b : Π x : α, x = a → β) :
  (∏ x in s, (if h : x = a then b x h else 1)) = ite (a ∈ s) (b a rfl) 1 :=
begin
  split_ifs with h,
  { rw [finset.prod_eq_single a, dif_pos rfl],
    { intros, rw dif_neg, cc },
    { cc } },
  { rw finset.prod_eq_one,
    intros, rw dif_neg, intro, cc }
end

@[simp, to_additive] lemma prod_ite_eq [decidable_eq α] (s : finset α) (a : α) (b : α → β) :
  (∏ x in s, (ite (a = x) (b x) 1)) = ite (a ∈ s) (b a) 1 :=
prod_dite_eq s a (λ x _, b x)

/--
  When a product is taken over a conditional whose condition is an equality test on the index
  and whose alternative is 1, then the product's value is either the term at that index or `1`.

  The difference with `prod_ite_eq` is that the arguments to `eq` are swapped.
-/
@[simp, to_additive] lemma prod_ite_eq' [decidable_eq α] (s : finset α) (a : α) (b : α → β) :
  (∏ x in s, (ite (x = a) (b x) 1)) = ite (a ∈ s) (b a) 1 :=
prod_dite_eq' s a (λ x _, b x)

/--
  Reorder a product.

  The difference with `prod_bij'` is that the bijection is specified as a surjective injection,
  rather than by an inverse function.
-/
@[to_additive]
lemma prod_bij {s : finset α} {t : finset γ} {f : α → β} {g : γ → β}
  (i : Πa∈s, γ) (hi : ∀a ha, i a ha ∈ t) (h : ∀a ha, f a = g (i a ha))
  (i_inj : ∀a₁ a₂ ha₁ ha₂, i a₁ ha₁ = i a₂ ha₂ → a₁ = a₂) (i_surj : ∀b∈t, ∃a ha, b = i a ha) :
  (∏ x in s, f x) = (∏ x in t, g x) :=
congr_arg multiset.prod
  (multiset.map_eq_map_of_bij_of_nodup f g s.2 t.2 i hi h i_inj i_surj)

/--
  Reorder a product.

  The difference with `prod_bij` is that the bijection is specified with an inverse, rather than
  as a surjective injection.
-/
@[to_additive]
lemma prod_bij' {s : finset α} {t : finset γ} {f : α → β} {g : γ → β}
  (i : Πa∈s, γ) (hi : ∀a ha, i a ha ∈ t) (h : ∀a ha, f a = g (i a ha))
  (j : Πa∈t, α) (hj : ∀a ha, j a ha ∈ s) (left_inv : ∀ a ha, j (i a ha) (hi a ha) = a)
  (right_inv : ∀ a ha, i (j a ha) (hj a ha) = a) :
  (∏ x in s, f x) = (∏ x in t, g x) :=
begin
  refine prod_bij i hi h _ _,
  {intros a1 a2 h1 h2 eq, rw [←left_inv a1 h1, ←left_inv a2 h2], cc,},
  {intros b hb, use j b hb, use hj b hb, exact (right_inv b hb).symm,},
end

@[to_additive]
lemma prod_bij_ne_one {s : finset α} {t : finset γ} {f : α → β} {g : γ → β}
  (i : Πa∈s, f a ≠ 1 → γ) (hi₁ : ∀a h₁ h₂, i a h₁ h₂ ∈ t)
  (hi₂ : ∀a₁ a₂ h₁₁ h₁₂ h₂₁ h₂₂, i a₁ h₁₁ h₁₂ = i a₂ h₂₁ h₂₂ → a₁ = a₂)
  (hi₃ : ∀b∈t, g b ≠ 1 → ∃a h₁ h₂, b = i a h₁ h₂)
  (h : ∀a h₁ h₂, f a = g (i a h₁ h₂)) :
  (∏ x in s, f x) = (∏ x in t, g x) :=
by classical; exact
calc (∏ x in s, f x) = ∏ x in (s.filter $ λx, f x ≠ 1), f x : prod_filter_ne_one.symm
  ... = ∏ x in (t.filter $ λx, g x ≠ 1), g x :
    prod_bij (assume a ha, i a (mem_filter.mp ha).1 (mem_filter.mp ha).2)
      (assume a ha, (mem_filter.mp ha).elim $ λh₁ h₂, mem_filter.mpr
        ⟨hi₁ a h₁ h₂, λ hg, h₂ (hg ▸ h a h₁ h₂)⟩)
      (assume a ha, (mem_filter.mp ha).elim $ h a)
      (assume a₁ a₂ ha₁ ha₂,
        (mem_filter.mp ha₁).elim $ λha₁₁ ha₁₂, (mem_filter.mp ha₂).elim $ λha₂₁ ha₂₂, hi₂ a₁ a₂ _ _ _ _)
      (assume b hb, (mem_filter.mp hb).elim $ λh₁ h₂,
        let ⟨a, ha₁, ha₂, eq⟩ := hi₃ b h₁ h₂ in ⟨a, mem_filter.mpr ⟨ha₁, ha₂⟩, eq⟩)
  ... = (∏ x in t, g x) : prod_filter_ne_one

@[to_additive]
lemma nonempty_of_prod_ne_one (h : (∏ x in s, f x) ≠ 1) : s.nonempty :=
s.eq_empty_or_nonempty.elim (λ H, false.elim $ h $ H.symm ▸ prod_empty) id

@[to_additive]
lemma exists_ne_one_of_prod_ne_one (h : (∏ x in s, f x) ≠ 1) : ∃a∈s, f a ≠ 1 :=
begin
  classical,
  rw ← prod_filter_ne_one at h,
  rcases nonempty_of_prod_ne_one h with ⟨x, hx⟩,
  exact ⟨x, (mem_filter.1 hx).1, (mem_filter.1 hx).2⟩
end

lemma sum_range_succ {β} [add_comm_monoid β] (f : ℕ → β) (n : ℕ) :
  (∑ x in range (n + 1), f x) = f n + (∑ x in range n, f x) :=
by rw [range_succ, sum_insert not_mem_range_self]

@[to_additive]
lemma prod_range_succ (f : ℕ → β) (n : ℕ) :
  (∏ x in range (n + 1), f x) = f n * (∏ x in range n, f x) :=
by rw [range_succ, prod_insert not_mem_range_self]

lemma prod_range_succ' (f : ℕ → β) :
  ∀ n : ℕ, (∏ k in range (n + 1), f k) = (∏ k in range n, f (k+1)) * f 0
| 0       := (prod_range_succ _ _).trans $ mul_comm _ _
| (n + 1) := by rw [prod_range_succ (λ m, f (nat.succ m)), mul_assoc, ← prod_range_succ'];
                 exact prod_range_succ _ _

lemma sum_Ico_add {δ : Type*} [add_comm_monoid δ] (f : ℕ → δ) (m n k : ℕ) :
  (∑ l in Ico m n, f (k + l)) = (∑ l in Ico (m + k) (n + k), f l) :=
Ico.image_add m n k ▸ eq.symm $ sum_image $ λ x hx y hy h, nat.add_left_cancel h

@[to_additive]
lemma prod_Ico_add (f : ℕ → β) (m n k : ℕ) :
  (∏ l in Ico m n, f (k + l)) = (∏ l in Ico (m + k) (n + k), f l) :=
@sum_Ico_add (additive β) _ f m n k

lemma sum_Ico_succ_top {δ : Type*} [add_comm_monoid δ] {a b : ℕ}
  (hab : a ≤ b) (f : ℕ → δ) : (∑ k in Ico a (b + 1), f k) = (∑ k in Ico a b, f k) + f b :=
by rw [Ico.succ_top hab, sum_insert Ico.not_mem_top, add_comm]

@[to_additive]
lemma prod_Ico_succ_top {a b : ℕ} (hab : a ≤ b) (f : ℕ → β) :
  (∏ k in Ico a (b + 1), f k) = (∏ k in Ico a b, f k) * f b :=
@sum_Ico_succ_top (additive β) _ _ _ hab _

lemma sum_eq_sum_Ico_succ_bot {δ : Type*} [add_comm_monoid δ] {a b : ℕ}
  (hab : a < b) (f : ℕ → δ) : (∑ k in Ico a b, f k) = f a + (∑ k in Ico (a + 1) b, f k) :=
have ha : a ∉ Ico (a + 1) b, by simp,
by rw [← sum_insert ha, Ico.insert_succ_bot hab]

@[to_additive]
lemma prod_eq_prod_Ico_succ_bot {a b : ℕ} (hab : a < b) (f : ℕ → β) :
  (∏ k in Ico a b, f k) = f a * (∏ k in Ico (a + 1) b, f k) :=
@sum_eq_sum_Ico_succ_bot (additive β) _ _ _ hab _

@[to_additive]
lemma prod_Ico_consecutive (f : ℕ → β) {m n k : ℕ} (hmn : m ≤ n) (hnk : n ≤ k) :
  (∏ i in Ico m n, f i) * (∏ i in Ico n k, f i) = (∏ i in Ico m k, f i) :=
Ico.union_consecutive hmn hnk ▸ eq.symm $ prod_union $ Ico.disjoint_consecutive m n k

@[to_additive]
lemma prod_range_mul_prod_Ico (f : ℕ → β) {m n : ℕ} (h : m ≤ n) :
  (∏ k in range m, f k) * (∏ k in Ico m n, f k) = (∏ k in range n, f k) :=
Ico.zero_bot m ▸ Ico.zero_bot n ▸ prod_Ico_consecutive f (nat.zero_le m) h

@[to_additive]
lemma prod_Ico_eq_mul_inv {δ : Type*} [comm_group δ] (f : ℕ → δ) {m n : ℕ} (h : m ≤ n) :
  (∏ k in Ico m n, f k) = (∏ k in range n, f k) * (∏ k in range m, f k)⁻¹ :=
eq_mul_inv_iff_mul_eq.2 $ by rw [mul_comm]; exact prod_range_mul_prod_Ico f h

lemma sum_Ico_eq_sub {δ : Type*} [add_comm_group δ] (f : ℕ → δ) {m n : ℕ} (h : m ≤ n) :
  (∑ k in Ico m n, f k) = (∑ k in range n, f k) - (∑ k in range m, f k) :=
sum_Ico_eq_add_neg f h

@[to_additive]
lemma prod_Ico_eq_prod_range (f : ℕ → β) (m n : ℕ) :
  (∏ k in Ico m n, f k) = (∏ k in range (n - m), f (m + k)) :=
begin
  by_cases h : m ≤ n,
  { rw [← Ico.zero_bot, prod_Ico_add, zero_add, nat.sub_add_cancel h] },
  { replace h : n ≤ m :=  le_of_not_ge h,
     rw [Ico.eq_empty_of_le h, nat.sub_eq_zero_of_le h, range_zero, prod_empty, prod_empty] }
end

@[to_additive]
lemma prod_range_zero (f : ℕ → β) :
 (∏ k in range 0, f k) = 1 :=
by rw [range_zero, prod_empty]

lemma prod_range_one (f : ℕ → β) :
  (∏ k in range 1, f k) = f 0 :=
by { rw [range_one], apply @prod_singleton ℕ β 0 f }

lemma sum_range_one {δ : Type*} [add_comm_monoid δ] (f : ℕ → δ) :
  (∑ k in range 1, f k) = f 0 :=
@prod_range_one (multiplicative δ) _ f

attribute [to_additive finset.sum_range_one] prod_range_one

/-- For any product along `{0, ..., n-1}` of a commutative-monoid-valued function, we can verify that
it's equal to a different function just by checking ratios of adjacent terms.
This is a multiplicative discrete analogue of the fundamental theorem of calculus. -/
lemma prod_range_induction {M : Type*} [comm_monoid M]
  (f s : ℕ → M) (h0 : s 0 = 1) (h : ∀ n, s (n + 1) = s n * f n) (n : ℕ) :
  ∏ k in finset.range n, f k = s n :=
begin
  induction n with k hk,
  { simp only [h0, finset.prod_range_zero] },
  { simp only [hk, finset.prod_range_succ, h, mul_comm] }
end

/-- For any sum along `{0, ..., n-1}` of a commutative-monoid-valued function, we can verify that it's equal
to a different function just by checking differences of adjacent terms. This is a discrete analogue
of the fundamental theorem of calculus. -/
lemma sum_range_induction {M : Type*} [add_comm_monoid M]
  (f s : ℕ → M) (h0 : s 0 = 0) (h : ∀ n, s (n + 1) = s n + f n) (n : ℕ) :
  ∑ k in finset.range n, f k = s n :=
@prod_range_induction (multiplicative M) _ f s h0 h n

/-- A telescoping sum along `{0, ..., n-1}` of an `ℕ`-valued function reduces to the difference of
the last and first terms when the function we are summing is monotone. -/
lemma sum_range_sub_of_monotone {f : ℕ → ℕ} (h : monotone f) (n : ℕ) :
  ∑ i in range n, (f (i+1) - f i) = f n - f 0 :=
begin
  refine sum_range_induction _ _ (nat.sub_self _) (λ n, _) _,
  have : f n ≤ f (n+1) := h (nat.le_succ _),
  have : f 0 ≤ f n := h (nat.zero_le _),
  omega
end

lemma prod_Ico_reflect (f : ℕ → β) (k : ℕ) {m n : ℕ} (h : m ≤ n + 1) :
  ∏ j in Ico k m, f (n - j) = ∏ j in Ico (n + 1 - m) (n + 1 - k), f j :=
begin
  have : ∀ i < m, i ≤ n,
  { intros i hi,
    exact (add_le_add_iff_right 1).1 (le_trans (nat.lt_iff_add_one_le.1 hi) h) },
  cases lt_or_le k m with hkm hkm,
  { rw [← finset.Ico.image_const_sub (this _ hkm)],
    refine (prod_image _).symm,
    simp only [Ico.mem],
    rintros i ⟨ki, im⟩ j ⟨kj, jm⟩ Hij,
    rw [← nat.sub_sub_self (this _ im), Hij, nat.sub_sub_self (this _ jm)] },
  { simp [Ico.eq_empty_of_le, nat.sub_le_sub_left, hkm] }
end

lemma sum_Ico_reflect {δ : Type*} [add_comm_monoid δ] (f : ℕ → δ) (k : ℕ) {m n : ℕ}
  (h : m ≤ n + 1) :
  ∑ j in Ico k m, f (n - j) = ∑ j in Ico (n + 1 - m) (n + 1 - k), f j :=
@prod_Ico_reflect (multiplicative δ) _ f k m n h

lemma prod_range_reflect (f : ℕ → β) (n : ℕ) :
  ∏ j in range n, f (n - 1 - j) = ∏ j in range n, f j :=
begin
  cases n,
  { simp },
  { simp only [range_eq_Ico, nat.succ_sub_succ_eq_sub, nat.sub_zero],
    rw [prod_Ico_reflect _ _ (le_refl _)],
    simp }
end

lemma sum_range_reflect {δ : Type*} [add_comm_monoid δ] (f : ℕ → δ) (n : ℕ) :
  ∑ j in range n, f (n - 1 - j) = ∑ j in range n, f j :=
@prod_range_reflect (multiplicative δ) _ f n

@[simp] lemma prod_const (b : β) : (∏ x in s, b) = b ^ s.card :=
by haveI := classical.dec_eq α; exact
finset.induction_on s rfl (λ a s has ih,
by rw [prod_insert has, card_insert_of_not_mem has, pow_succ, ih])

lemma prod_pow (s : finset α) (n : ℕ) (f : α → β) :
  (∏ x in s, f x ^ n) = (∏ x in s, f x) ^ n :=
by haveI := classical.dec_eq α; exact
finset.induction_on s (by simp) (by simp [_root_.mul_pow] {contextual := tt})

lemma prod_nat_pow (s : finset α) (n : ℕ) (f : α → ℕ) :
  (∏ x in s, f x ^ n) = (∏ x in s, f x) ^ n :=
by haveI := classical.dec_eq α; exact
finset.induction_on s (by simp) (by simp [nat.mul_pow] {contextual := tt})

-- `to_additive` fails on this lemma, so we prove it manually below
lemma prod_flip {n : ℕ} (f : ℕ → β) :
  (∏ r in range (n + 1), f (n - r)) = (∏ k in range (n + 1), f k) :=
begin
  induction n with n ih,
  { rw [prod_range_one, prod_range_one] },
  { rw [prod_range_succ', prod_range_succ _ (nat.succ n), mul_comm],
    simp [← ih] }
end

@[to_additive]
lemma prod_involution {s : finset α} {f : α → β} :
  ∀ (g : Π a ∈ s, α)
  (h₁ : ∀ a ha, f a * f (g a ha) = 1)
  (h₂ : ∀ a ha, f a ≠ 1 → g a ha ≠ a)
  (h₃ : ∀ a ha, g a ha ∈ s)
  (h₄ : ∀ a ha, g (g a ha) (h₃ a ha) = a),
  (∏ x in s, f x) = 1 :=
by haveI := classical.dec_eq α;
haveI := classical.dec_eq β; exact
finset.strong_induction_on s
  (λ s ih g h₁ h₂ h₃ h₄,
    s.eq_empty_or_nonempty.elim (λ hs, hs.symm ▸ rfl)
      (λ ⟨x, hx⟩,
      have hmem : ∀ y ∈ (s.erase x).erase (g x hx), y ∈ s,
        from λ y hy, (mem_of_mem_erase (mem_of_mem_erase hy)),
      have g_inj : ∀ {x hx y hy}, g x hx = g y hy → x = y,
        from λ x hx y hy h, by rw [← h₄ x hx, ← h₄ y hy]; simp [h],
      have ih': ∏ y in erase (erase s x) (g x hx), f y = (1 : β) :=
        ih ((s.erase x).erase (g x hx))
          ⟨subset.trans (erase_subset _ _) (erase_subset _ _),
            λ h, not_mem_erase (g x hx) (s.erase x) (h (h₃ x hx))⟩
          (λ y hy, g y (hmem y hy))
          (λ y hy, h₁ y (hmem y hy))
          (λ y hy, h₂ y (hmem y hy))
          (λ y hy, mem_erase.2 ⟨λ (h : g y _ = g x hx), by simpa [g_inj h] using hy,
            mem_erase.2 ⟨λ (h : g y _ = x),
              have y = g x hx, from h₄ y (hmem y hy) ▸ by simp [h],
              by simpa [this] using hy, h₃ y (hmem y hy)⟩⟩)
          (λ y hy, h₄ y (hmem y hy)),
      if hx1 : f x = 1
      then ih' ▸ eq.symm (prod_subset hmem
        (λ y hy hy₁,
          have y = x ∨ y = g x hx, by simp [hy] at hy₁; tauto,
          this.elim (λ h, h.symm ▸ hx1)
            (λ h, h₁ x hx ▸ h ▸ hx1.symm ▸ (one_mul _).symm)))
      else by rw [← insert_erase hx, prod_insert (not_mem_erase _ _),
        ← insert_erase (mem_erase.2 ⟨h₂ x hx hx1, h₃ x hx⟩),
        prod_insert (not_mem_erase _ _), ih', mul_one, h₁ x hx]))

/-- The product of the composition of functions `f` and `g`, is the product
over `b ∈ s.image g` of `f b` to the power of the cardinality of the fibre of `b` -/
lemma prod_comp [decidable_eq γ] {s : finset α} (f : γ → β) (g : α → γ) :
  ∏ a in s, f (g a) = ∏ b in s.image g, f b ^ (s.filter (λ a, g a = b)).card  :=
calc ∏ a in s, f (g a)
    = ∏ x in (s.image g).sigma (λ b : γ, s.filter (λ a, g a = b)), f (g x.2) :
  prod_bij (λ a ha, ⟨g a, a⟩) (by simp; tauto) (λ _ _, rfl) (by simp) (by finish)
... = ∏ b in s.image g, ∏ a in s.filter (λ a, g a = b), f (g a) : prod_sigma
... = ∏ b in s.image g, ∏ a in s.filter (λ a, g a = b), f b :
  prod_congr rfl (λ b hb, prod_congr rfl (by simp {contextual := tt}))
... = ∏ b in s.image g, f b ^ (s.filter (λ a, g a = b)).card :
  prod_congr rfl (λ _ _, prod_const _)

<<<<<<< HEAD
@[to_additive]
lemma prod_eq_one {f : α → β} {s : finset α} (h : ∀x∈s, f x = 1) : (∏ x in s, f x) = 1 :=
calc (∏ x in s, f x) = ∏ x in s, 1 : finset.prod_congr rfl h
  ... = 1 : finset.prod_const_one

@[simp, to_additive]
lemma prod_dite_eq [decidable_eq α] (s : finset α) (a : α) (b : Π x : α, a = x → β) :
  (∏ x in s, (if h : a = x then b x h else 1)) = ite (a ∈ s) (b a rfl) 1 :=
begin
  split_ifs with h,
  { rw [finset.prod_eq_single a, dif_pos rfl],
    { intros, rw dif_neg, cc },
    { cc } },
  { rw finset.prod_eq_one,
    intros, rw dif_neg, intro, cc }
end

@[simp, to_additive]
lemma prod_dite_eq' [decidable_eq α] (s : finset α) (a : α) (b : Π x : α, x = a → β) :
  (∏ x in s, (if h : x = a then b x h else 1)) = ite (a ∈ s) (b a rfl) 1 :=
begin
  split_ifs with h,
  { rw [finset.prod_eq_single a, dif_pos rfl],
    { intros, rw dif_neg, cc },
    { cc } },
  { rw finset.prod_eq_one,
    intros, rw dif_neg, intro, cc }
end

=======
>>>>>>> 43a2b24d
/-- A product over all subsets of `s ∪ {x}` is obtained by multiplying the product over all subsets
of `s`, and over all subsets of `s` to which one adds `x`. -/
@[to_additive]
lemma prod_powerset_insert [decidable_eq α] {s : finset α} {x : α} (h : x ∉ s) (f : finset α → β) :
  (∏ a in (insert x s).powerset, f a) =
    (∏ a in s.powerset, f a) * (∏ t in s.powerset, f (insert x t)) :=
begin
  rw [powerset_insert, finset.prod_union, finset.prod_image],
  { assume t₁ h₁ t₂ h₂ heq,
    rw [← finset.erase_insert (not_mem_of_mem_powerset_of_not_mem h₁ h),
        ← finset.erase_insert (not_mem_of_mem_powerset_of_not_mem h₂ h), heq] },
  { rw finset.disjoint_iff_ne,
    assume t₁ h₁ t₂ h₂,
    rcases finset.mem_image.1 h₂ with ⟨t₃, h₃, H₃₂⟩,
    rw ← H₃₂,
    exact ne_insert_of_not_mem _ _ (not_mem_of_mem_powerset_of_not_mem h₁ h) }
end

@[to_additive]
lemma prod_piecewise [decidable_eq α] (s t : finset α) (f g : α → β) :
  (∏ x in s, (t.piecewise f g) x) = (∏ x in s ∩ t, f x) * (∏ x in s \ t, g x) :=
by { rw [piecewise, prod_ite, filter_mem_eq_inter, ← sdiff_eq_filter], }

/-- If we can partition a product into subsets that cancel out, then the whole product cancels. -/
@[to_additive]
lemma prod_cancels_of_partition_cancels (R : setoid α) [decidable_rel R.r]
  (h : ∀ x ∈ s, (∏ a in s.filter (λy, y ≈ x), f a) = 1) : (∏ x in s, f x) = 1 :=
begin
  suffices : ∏ xbar in s.image quotient.mk, ∏ y in s.filter (λ y, ⟦y⟧ = xbar), f y = (∏ x in s, f x),
  { rw [←this, ←finset.prod_eq_one],
    intros xbar xbar_in_s,
    rcases (mem_image).mp xbar_in_s with ⟨x, x_in_s, xbar_eq_x⟩,
    rw [←xbar_eq_x, filter_congr (λ y _, @quotient.eq _ R y x)],
    apply h x x_in_s },
  apply finset.prod_image' f,
  intros,
  refl
end

@[to_additive]
lemma prod_update_of_not_mem [decidable_eq α] {s : finset α} {i : α}
  (h : i ∉ s) (f : α → β) (b : β) : (∏ x in s, function.update f i b x) = (∏ x in s, f x) :=
begin
  apply prod_congr rfl (λj hj, _),
  have : j ≠ i, by { assume eq, rw eq at hj, exact h hj },
  simp [this]
end

lemma prod_update_of_mem [decidable_eq α] {s : finset α} {i : α} (h : i ∈ s) (f : α → β) (b : β) :
  (∏ x in s, function.update f i b x) = b * (∏ x in s \ (singleton i), f x) :=
by { rw [update_eq_piecewise, prod_piecewise], simp [h] }

/-- If a product of a `finset` of size at most 1 has a given value, so
do the terms in that product. -/
lemma eq_of_card_le_one_of_prod_eq {s : finset α} (hc : s.card ≤ 1) {f : α → β} {b : β}
    (h : ∏ x in s, f x = b) : ∀ x ∈ s, f x = b :=
begin
  intros x hx,
  by_cases hc0 : s.card = 0,
  { exact false.elim (card_ne_zero_of_mem hx hc0) },
  { have h1 : s.card = 1 := le_antisymm hc (nat.one_le_of_lt (nat.pos_of_ne_zero hc0)),
    rw card_eq_one at h1,
    cases h1 with x2 hx2,
    rw [hx2, mem_singleton] at hx,
    simp_rw hx2 at h,
    rw hx,
    rw prod_singleton at h,
    exact h }
end

/-- If a sum of a `finset` of size at most 1 has a given value, so do
the terms in that sum. -/
lemma eq_of_card_le_one_of_sum_eq [add_comm_monoid γ] {s : finset α} (hc : s.card ≤ 1)
    {f : α → γ} {b : γ} (h : ∑ x in s, f x = b) : ∀ x ∈ s, f x = b :=
begin
  intros x hx,
  by_cases hc0 : s.card = 0,
  { exact false.elim (card_ne_zero_of_mem hx hc0) },
  { have h1 : s.card = 1 := le_antisymm hc (nat.one_le_of_lt (nat.pos_of_ne_zero hc0)),
    rw card_eq_one at h1,
    cases h1 with x2 hx2,
    rw [hx2, mem_singleton] at hx,
    simp_rw hx2 at h,
    rw hx,
    rw sum_singleton at h,
    exact h }
end

attribute [to_additive eq_of_card_le_one_of_sum_eq] eq_of_card_le_one_of_prod_eq

/-- If a function applied at a point is 1, a product is unchanged by
removing that point, if present, from a `finset`. -/
@[to_additive "If a function applied at a point is 0, a sum is unchanged by
removing that point, if present, from a `finset`."]
lemma prod_erase [decidable_eq α] (s : finset α) {f : α → β} {a : α} (h : f a = 1) :
  ∏ x in s.erase a, f x = ∏ x in s, f x :=
begin
  rw ←sdiff_singleton_eq_erase,
  apply prod_subset sdiff_subset_self,
  intros x hx hnx,
  rw sdiff_singleton_eq_erase at hnx,
  rwa eq_of_mem_of_not_mem_erase hx hnx
end

/-- If a product is 1 and the function is 1 except possibly at one
point, it is 1 everywhere on the `finset`. -/
@[to_additive "If a sum is 0 and the function is 0 except possibly at one
point, it is 0 everywhere on the `finset`."]
lemma eq_one_of_prod_eq_one {s : finset α} {f : α → β} {a : α} (hp : ∏ x in s, f x = 1)
    (h1 : ∀ x ∈ s, x ≠ a → f x = 1) : ∀ x ∈ s, f x = 1 :=
begin
  intros x hx,
  classical,
  by_cases h : x = a,
  { rw h,
    rw h at hx,
    rw [←prod_subset (singleton_subset_iff.2 hx)
                      (λ t ht ha, h1 t ht (not_mem_singleton.1 ha)),
        prod_singleton] at hp,
    exact hp },
  { exact h1 x hx h }
end

end comm_monoid

lemma sum_update_of_mem [add_comm_monoid β] [decidable_eq α] {s : finset α} {i : α}
  (h : i ∈ s) (f : α → β) (b : β) :
  (∑ x in s, function.update f i b x) = b + (∑ x in s \ (singleton i), f x) :=
by { rw [update_eq_piecewise, sum_piecewise], simp [h] }
attribute [to_additive] prod_update_of_mem

lemma sum_nsmul [add_comm_monoid β] (s : finset α) (n : ℕ) (f : α → β) :
  (∑ x in s, n •ℕ (f x)) = n •ℕ ((∑ x in s, f x)) :=
@prod_pow _ (multiplicative β) _ _ _ _
attribute [to_additive sum_nsmul] prod_pow

@[simp] lemma sum_const [add_comm_monoid β] (b : β) :
  (∑ x in s, b) = s.card •ℕ b :=
@prod_const _ (multiplicative β) _ _ _
attribute [to_additive] prod_const

lemma sum_comp [add_comm_monoid β] [decidable_eq γ] {s : finset α} (f : γ → β) (g : α → γ) :
  ∑ a in s, f (g a) = ∑ b in s.image g, (s.filter (λ a, g a = b)).card •ℕ (f b) :=
@prod_comp _ (multiplicative β) _ _ _ _ _ _
attribute [to_additive "The sum of the composition of functions `f` and `g`, is the sum
over `b ∈ s.image g` of `f b` times of the cardinality of the fibre of `b`"] prod_comp

lemma sum_const_nat {m : ℕ} {f : α → ℕ} (h₁ : ∀x ∈ s, f x = m) :
  (∑ x in s, f x) = card s * m :=
begin
  rw [← nat.nsmul_eq_mul, ← sum_const],
  apply sum_congr rfl h₁
end

@[simp]
lemma sum_boole {s : finset α} {p : α → Prop} [semiring β] {hp : decidable_pred p} :
  (∑ x in s, if p x then (1 : β) else (0 : β)) = (s.filter p).card :=
by simp [sum_ite]

lemma sum_range_succ' [add_comm_monoid β] (f : ℕ → β) :
  ∀ n : ℕ, (∑ i in range (n + 1), f i) = (∑ i in range n, f (i + 1)) + f 0 :=
@prod_range_succ' (multiplicative β) _ _
attribute [to_additive] prod_range_succ'

lemma sum_flip [add_comm_monoid β] {n : ℕ} (f : ℕ → β) :
  (∑ i in range (n + 1), f (n - i)) = (∑ i in range (n + 1), f i) :=
@prod_flip (multiplicative β) _ _ _
attribute [to_additive] prod_flip

@[norm_cast]
lemma sum_nat_cast [add_comm_monoid β] [has_one β] (s : finset α) (f : α → ℕ) :
  ↑(∑ x in s, f x : ℕ) = (∑ x in s, (f x : β)) :=
(nat.cast_add_monoid_hom β).map_sum f s

@[norm_cast]
lemma prod_nat_cast [comm_semiring β] (s : finset α) (f : α → ℕ) :
  ↑(∏ x in s, f x : ℕ) = (∏ x in s, (f x : β)) :=
(nat.cast_ring_hom β).map_prod f s

protected lemma sum_nat_coe_enat (s : finset α) (f : α → ℕ) :
  (∑ x in s, (f x : enat)) = (∑ x  in s, f x : ℕ) :=
begin
  classical,
  induction s using finset.induction with a s has ih h,
  { simp },
  { simp [has, ih] }
end

theorem dvd_sum [comm_semiring α] {a : α} {s : finset β} {f : β → α}
  (h : ∀ x ∈ s, a ∣ f x) : a ∣ ∑ x in s, f x :=
multiset.dvd_sum (λ y hy, by rcases multiset.mem_map.1 hy with ⟨x, hx, rfl⟩; exact h x hx)

lemma le_sum_of_subadditive [add_comm_monoid α] [ordered_add_comm_monoid β]
  (f : α → β) (h_zero : f 0 = 0) (h_add : ∀x y, f (x + y) ≤ f x + f y) (s : finset γ) (g : γ → α) :
  f (∑ x in s, g x) ≤ ∑ x in s, f (g x) :=
begin
  refine le_trans (multiset.le_sum_of_subadditive f h_zero h_add _) _,
  rw [multiset.map_map],
  refl
end

lemma abs_sum_le_sum_abs [discrete_linear_ordered_field α] {f : β → α} {s : finset β} :
  abs (∑ x in s, f x) ≤ ∑ x in s, abs (f x) :=
le_sum_of_subadditive _ abs_zero abs_add s f

section comm_group
variables [comm_group β]

@[simp, to_additive]
lemma prod_inv_distrib : (∏ x in s, (f x)⁻¹) = (∏ x in s, f x)⁻¹ :=
s.prod_hom has_inv.inv

end comm_group

@[simp] theorem card_sigma {σ : α → Type*} (s : finset α) (t : Π a, finset (σ a)) :
  card (s.sigma t) = ∑ a in s, card (t a) :=
multiset.card_sigma _ _

lemma card_bind [decidable_eq β] {s : finset α} {t : α → finset β}
  (h : ∀ x ∈ s, ∀ y ∈ s, x ≠ y → disjoint (t x) (t y)) :
  (s.bind t).card = ∑ u in s, card (t u) :=
calc (s.bind t).card = ∑ i in s.bind t, 1 : by simp
... = ∑ a in s, ∑ i in t a, 1 : finset.sum_bind h
... = ∑ u in s, card (t u) : by simp

lemma card_bind_le [decidable_eq β] {s : finset α} {t : α → finset β} :
  (s.bind t).card ≤ ∑ a in s, (t a).card :=
by haveI := classical.dec_eq α; exact
finset.induction_on s (by simp)
  (λ a s has ih,
    calc ((insert a s).bind t).card ≤ (t a).card + (s.bind t).card :
    by rw bind_insert; exact finset.card_union_le _ _
    ... ≤ ∑ a in insert a s, card (t a) :
    by rw sum_insert has; exact add_le_add_left ih _)

theorem card_eq_sum_card_image [decidable_eq β] (f : α → β) (s : finset α) :
  s.card = ∑ a in s.image f, (s.filter (λ x, f x = a)).card :=
by letI := classical.dec_eq α; exact
calc s.card = ((s.image f).bind (λ a, s.filter (λ x, f x = a))).card :
  congr_arg _ (finset.ext $ λ x,
    ⟨λ hs, mem_bind.2 ⟨f x, mem_image_of_mem _ hs,
      mem_filter.2 ⟨hs, rfl⟩⟩,
    λ h, let ⟨a, ha₁, ha₂⟩ := mem_bind.1 h in by convert filter_subset s ha₂⟩)
... = ∑ a in s.image f, (s.filter (λ x, f x = a)).card :
  card_bind (by simp [disjoint_left, finset.ext_iff] {contextual := tt})

lemma gsmul_sum [add_comm_group β] {f : α → β} {s : finset α} (z : ℤ) :
  gsmul z (∑ a in s, f a) = ∑ a in s, gsmul z (f a) :=
(s.sum_hom (gsmul z)).symm

end finset

namespace finset
variables {s s₁ s₂ : finset α} {f g : α → β} {b : β} {a : α}

@[simp] lemma sum_sub_distrib [add_comm_group β] :
  ∑ x in s, (f x - g x) = (∑ x in s, f x) - (∑ x in s, g x) :=
sum_add_distrib.trans $ congr_arg _ sum_neg_distrib

section comm_monoid
variables [comm_monoid β]

lemma prod_pow_boole [decidable_eq α] (s : finset α) (f : α → β) (a : α) :
  (∏ x in s, (f x)^(ite (a = x) 1 0)) = ite (a ∈ s) (f a) 1 :=
by simp

end comm_monoid

section semiring
variables [semiring β]

lemma sum_mul : (∑ x in s, f x) * b = ∑ x in s, f x * b :=
(s.sum_hom (λ x, x * b)).symm

lemma mul_sum : b * (∑ x in s, f x) = ∑ x in s, b * f x :=
(s.sum_hom _).symm

lemma sum_mul_boole [decidable_eq α] (s : finset α) (f : α → β) (a : α) :
  (∑ x in s, (f x * ite (a = x) 1 0)) = ite (a ∈ s) (f a) 0 :=
by simp

lemma sum_boole_mul [decidable_eq α] (s : finset α) (f : α → β) (a : α) :
  (∑ x in s, (ite (a = x) 1 0) * f x) = ite (a ∈ s) (f a) 0 :=
by simp

end semiring

lemma sum_div [division_ring β] {s : finset α} {f : α → β} {b : β} :
  (∑ x in s, f x) / b = ∑ x in s, f x / b :=
calc (∑ x in s, f x) / b = ∑ x in s, f x * (1 / b) : by rw [div_eq_mul_one_div, sum_mul]
                     ... = ∑ x in s, f x / b : by { congr, ext, rw ← div_eq_mul_one_div (f x) b }

section comm_semiring
variables [comm_semiring β]

lemma prod_eq_zero (ha : a ∈ s) (h : f a = 0) : (∏ x in s, f x) = 0 :=
by haveI := classical.dec_eq α;
calc (∏ x in s, f x) = ∏ x in insert a (erase s a), f x : by rw insert_erase ha
                 ... = 0 : by rw [prod_insert (not_mem_erase _ _), h, zero_mul]

/-- The product over a sum can be written as a sum over the product of sets, `finset.pi`.
  `finset.prod_univ_sum` is an alternative statement when the product is over `univ`. -/
lemma prod_sum {δ : α → Type*} [decidable_eq α] [∀a, decidable_eq (δ a)]
  {s : finset α} {t : Πa, finset (δ a)} {f : Πa, δ a → β} :
  (∏ a in s, ∑ b in (t a), f a b) =
    ∑ p in (s.pi t), ∏ x in s.attach, f x.1 (p x.1 x.2) :=
begin
  induction s using finset.induction with a s ha ih,
  { rw [pi_empty, sum_singleton], refl },
  { have h₁ : ∀x ∈ t a, ∀y ∈ t a, ∀h : x ≠ y,
        disjoint (image (pi.cons s a x) (pi s t)) (image (pi.cons s a y) (pi s t)),
    { assume x hx y hy h,
      simp only [disjoint_iff_ne, mem_image],
      rintros _ ⟨p₂, hp, eq₂⟩ _ ⟨p₃, hp₃, eq₃⟩ eq,
      have : pi.cons s a x p₂ a (mem_insert_self _ _) = pi.cons s a y p₃ a (mem_insert_self _ _),
      { rw [eq₂, eq₃, eq] },
      rw [pi.cons_same, pi.cons_same] at this,
      exact h this },
    rw [prod_insert ha, pi_insert ha, ih, sum_mul, sum_bind h₁],
    refine sum_congr rfl (λ b _, _),
    have h₂ : ∀p₁∈pi s t, ∀p₂∈pi s t, pi.cons s a b p₁ = pi.cons s a b p₂ → p₁ = p₂, from
      assume p₁ h₁ p₂ h₂ eq, pi_cons_injective ha eq,
    rw [sum_image h₂, mul_sum],
    refine sum_congr rfl (λ g _, _),
    rw [attach_insert, prod_insert, prod_image],
    { simp only [pi.cons_same],
      congr', ext ⟨v, hv⟩, congr',
      exact (pi.cons_ne (by rintro rfl; exact ha hv)).symm },
    { exact λ _ _ _ _, subtype.eq ∘ subtype.mk.inj },
    { simp only [mem_image], rintro ⟨⟨_, hm⟩, _, rfl⟩, exact ha hm } }
end

lemma sum_mul_sum {ι₁ : Type*} {ι₂ : Type*} (s₁ : finset ι₁) (s₂ : finset ι₂)
  (f₁ : ι₁ → β) (f₂ : ι₂ → β) :
  (∑ x₁ in s₁, f₁ x₁) * (∑ x₂ in s₂, f₂ x₂) = ∑ p in s₁.product s₂, f₁ p.1 * f₂ p.2 :=
by { rw [sum_product, sum_mul, sum_congr rfl], intros, rw mul_sum }

open_locale classical

/-- The product of `f a + g a` over all of `s` is the sum
  over the powerset of `s` of the product of `f` over a subset `t` times
  the product of `g` over the complement of `t`  -/
lemma prod_add (f g : α → β) (s : finset α) :
  ∏ a in s, (f a + g a) = ∑ t in s.powerset, ((∏ a in t, f a) * (∏ a in (s \ t), g a)) :=
calc ∏ a in s, (f a + g a)
    = ∏ a in s, ∑ p in ({true, false} : finset Prop), if p then f a else g a : by simp
... = ∑ p in (s.pi (λ _, {true, false}) : finset (Π a ∈ s, Prop)),
        ∏ a in s.attach, if p a.1 a.2 then f a.1 else g a.1 : prod_sum
... = ∑ t in s.powerset, (∏ a in t, f a) * (∏ a in (s \ t), g a) : begin
  refine eq.symm (sum_bij (λ t _ a _, a ∈ t) _ _ _ _),
  { simp [subset_iff]; tauto },
  { intros t ht,
    erw [prod_ite (λ a : {a // a ∈ s}, f a.1) (λ a : {a // a ∈ s}, g a.1)],
    refine congr_arg2 _
      (prod_bij (λ (a : α) (ha : a ∈ t), ⟨a, mem_powerset.1 ht ha⟩)
         _ _ _
        (λ b hb, ⟨b, by cases b; finish⟩))
      (prod_bij (λ (a : α) (ha : a ∈ s \ t), ⟨a, by simp * at *⟩)
        _ _ _
        (λ b hb, ⟨b, by cases b; finish⟩));
    intros; simp * at *; simp * at * },
  { finish [function.funext_iff, finset.ext_iff, subset_iff] },
  { assume f hf,
    exact ⟨s.filter (λ a : α, ∃ h : a ∈ s, f a h),
      by simp, by funext; intros; simp *⟩ }
end

/--  Summing `a^s.card * b^(n-s.card)` over all finite subsets `s` of a `finset`
gives `(a + b)^s.card`.-/
lemma sum_pow_mul_eq_add_pow
  {α R : Type*} [comm_semiring R] (a b : R) (s : finset α) :
  (∑ t in s.powerset, a ^ t.card * b ^ (s.card - t.card)) = (a + b) ^ s.card :=
begin
  rw [← prod_const, prod_add],
  refine finset.sum_congr rfl (λ t ht, _),
  rw [prod_const, prod_const, ← card_sdiff (mem_powerset.1 ht)]
end

lemma prod_pow_eq_pow_sum {x : β} {f : α → ℕ} :
  ∀ {s : finset α}, (∏ i in s, x ^ (f i)) = x ^ (∑ x in s, f x) :=
begin
  apply finset.induction,
  { simp },
  { assume a s has H,
    rw [finset.prod_insert has, finset.sum_insert has, pow_add, H] }
end

end comm_semiring

section integral_domain /- add integral_semi_domain to support nat and ennreal -/
variables [integral_domain β]

lemma prod_eq_zero_iff : (∏ x in s, f x) = 0 ↔ (∃a∈s, f a = 0) :=
begin
  classical,
  apply finset.induction_on s,
  exact ⟨not.elim one_ne_zero, λ ⟨_, H, _⟩, H.elim⟩,
  assume a s ha ih,
  rw [prod_insert ha, mul_eq_zero, bex_def, exists_mem_insert, ih, ← bex_def]
end

theorem prod_ne_zero_iff : (∏ x in s, f x) ≠ 0 ↔ (∀ a ∈ s, f a ≠ 0) :=
by { rw [ne, prod_eq_zero_iff], push_neg }

end integral_domain

section ordered_add_comm_monoid
variables [ordered_add_comm_monoid β]

lemma sum_le_sum : (∀x∈s, f x ≤ g x) → (∑ x in s, f x) ≤ (∑ x in s, g x) :=
begin
  classical,
  apply finset.induction_on s,
  exact (λ _, le_refl _),
  assume a s ha ih h,
  have : f a + (∑ x in s, f x) ≤ g a + (∑ x in s, g x),
    from add_le_add (h _ (mem_insert_self _ _)) (ih $ assume x hx, h _ $ mem_insert_of_mem hx),
  by simpa only [sum_insert ha]
end

lemma sum_nonneg (h : ∀x∈s, 0 ≤ f x) : 0 ≤ (∑ x in s, f x) :=
le_trans (by rw [sum_const_zero]) (sum_le_sum h)

lemma sum_nonpos (h : ∀x∈s, f x ≤ 0) : (∑ x in s, f x) ≤ 0 :=
le_trans (sum_le_sum h) (by rw [sum_const_zero])

lemma sum_le_sum_of_subset_of_nonneg
  (h : s₁ ⊆ s₂) (hf : ∀x∈s₂, x ∉ s₁ → 0 ≤ f x) : (∑ x in s₁, f x) ≤ (∑ x in s₂, f x) :=
by classical;
calc (∑ x in s₁, f x) ≤ (∑ x in s₂ \ s₁, f x) + (∑ x in s₁, f x) :
    le_add_of_nonneg_left' $ sum_nonneg $ by simpa only [mem_sdiff, and_imp]
  ... = ∑ x in s₂ \ s₁ ∪ s₁, f x : (sum_union sdiff_disjoint).symm
  ... = (∑ x in s₂, f x)         : by rw [sdiff_union_of_subset h]

lemma sum_mono_set_of_nonneg (hf : ∀ x, 0 ≤ f x) : monotone (λ s, ∑ x in s, f x) :=
λ s₁ s₂ hs, sum_le_sum_of_subset_of_nonneg hs $ λ x _ _, hf x

lemma sum_eq_zero_iff_of_nonneg : (∀x∈s, 0 ≤ f x) → ((∑ x in s, f x) = 0 ↔ ∀x∈s, f x = 0) :=
begin
  classical,
  apply finset.induction_on s,
  exact λ _, ⟨λ _ _, false.elim, λ _, rfl⟩,
  assume a s ha ih H,
  have : ∀ x ∈ s, 0 ≤ f x, from λ _, H _ ∘ mem_insert_of_mem,
  rw [sum_insert ha, add_eq_zero_iff' (H _ $ mem_insert_self _ _) (sum_nonneg this),
    forall_mem_insert, ih this]
end

lemma sum_eq_zero_iff_of_nonpos : (∀x∈s, f x ≤ 0) → ((∑ x in s, f x) = 0 ↔ ∀x∈s, f x = 0) :=
@sum_eq_zero_iff_of_nonneg _ (order_dual β) _ _ _

lemma single_le_sum (hf : ∀x∈s, 0 ≤ f x) {a} (h : a ∈ s) : f a ≤ (∑ x in s, f x) :=
have ∑ x in {a}, f x ≤ (∑ x in s, f x),
  from sum_le_sum_of_subset_of_nonneg
  (λ x e, (mem_singleton.1 e).symm ▸ h) (λ x h _, hf x h),
by rwa sum_singleton at this

end ordered_add_comm_monoid

section canonically_ordered_add_monoid
variables [canonically_ordered_add_monoid β]

@[simp] lemma sum_eq_zero_iff : ∑ x in s, f x = 0 ↔ ∀ x ∈ s, f x = 0 :=
sum_eq_zero_iff_of_nonneg $ λ x hx, zero_le (f x)

lemma sum_le_sum_of_subset (h : s₁ ⊆ s₂) : (∑ x in s₁, f x) ≤ (∑ x in s₂, f x) :=
sum_le_sum_of_subset_of_nonneg h $ assume x h₁ h₂, zero_le _

lemma sum_mono_set (f : α → β) : monotone (λ s, ∑ x in s, f x) :=
λ s₁ s₂ hs, sum_le_sum_of_subset hs

lemma sum_le_sum_of_ne_zero (h : ∀x∈s₁, f x ≠ 0 → x ∈ s₂) :
  (∑ x in s₁, f x) ≤ (∑ x in s₂, f x) :=
by classical;
calc (∑ x in s₁, f x) = ∑ x in s₁.filter (λx, f x = 0), f x + ∑ x in s₁.filter (λx, f x ≠ 0), f x :
    by rw [←sum_union, filter_union_filter_neg_eq];
       exact disjoint_filter.2 (assume _ _ h n_h, n_h h)
  ... ≤ (∑ x in s₂, f x) : add_le_of_nonpos_of_le'
      (sum_nonpos $ by simp only [mem_filter, and_imp]; exact λ _ _, le_of_eq)
      (sum_le_sum_of_subset $ by simpa only [subset_iff, mem_filter, and_imp])

end canonically_ordered_add_monoid

section ordered_cancel_comm_monoid

variables [ordered_cancel_add_comm_monoid β]

theorem sum_lt_sum (Hle : ∀ i ∈ s, f i ≤ g i) (Hlt : ∃ i ∈ s, f i < g i) :
  (∑ x in s, f x) < (∑ x in s, g x) :=
begin
  classical,
  rcases Hlt with ⟨i, hi, hlt⟩,
  rw [← insert_erase hi, sum_insert (not_mem_erase _ _), sum_insert (not_mem_erase _ _)],
  exact add_lt_add_of_lt_of_le hlt (sum_le_sum $ λ j hj, Hle j  $ mem_of_mem_erase hj)
end

lemma sum_lt_sum_of_nonempty (hs : s.nonempty) (Hlt : ∀ x ∈ s, f x < g x) :
  (∑ x in s, f x) < (∑ x in s, g x) :=
begin
  apply sum_lt_sum,
  { intros i hi, apply le_of_lt (Hlt i hi) },
  cases hs with i hi,
  exact ⟨i, hi, Hlt i hi⟩,
end

lemma sum_lt_sum_of_subset [decidable_eq α]
  (h : s₁ ⊆ s₂) {i : α} (hi : i ∈ s₂ \ s₁) (hpos : 0 < f i) (hnonneg : ∀ j ∈ s₂ \ s₁, 0 ≤ f j) :
  (∑ x in s₁, f x) < (∑ x in s₂, f x) :=
calc (∑ x in s₁, f x) < (∑ x in insert i s₁, f x) :
begin
  simp only [mem_sdiff] at hi,
  rw sum_insert hi.2,
  exact lt_add_of_pos_left (∑ x in s₁, f x) hpos,
end
... ≤ (∑ x in s₂, f x) :
begin
  simp only [mem_sdiff] at hi,
  apply sum_le_sum_of_subset_of_nonneg,
  { simp [finset.insert_subset, h, hi.1] },
  { assume x hx h'x,
    apply hnonneg x,
    simp [mem_insert, not_or_distrib] at h'x,
    rw mem_sdiff,
    simp [hx, h'x] }
end

end ordered_cancel_comm_monoid

section decidable_linear_ordered_cancel_comm_monoid

variables [decidable_linear_ordered_cancel_add_comm_monoid β]

theorem exists_le_of_sum_le (hs : s.nonempty) (Hle : (∑ x in s, f x) ≤ ∑ x in s, g x) :
  ∃ i ∈ s, f i ≤ g i :=
begin
  classical,
  contrapose! Hle with Hlt,
  rcases hs with ⟨i, hi⟩,
  exact sum_lt_sum (λ i hi, le_of_lt (Hlt i hi)) ⟨i, hi, Hlt i hi⟩
end

lemma exists_pos_of_sum_zero_of_exists_nonzero (f : α → β)
  (h₁ : ∑ e in s, f e = 0) (h₂ : ∃ x ∈ s, f x ≠ 0) :
  ∃ x ∈ s, 0 < f x :=
begin
  contrapose! h₁,
  obtain ⟨x, m, x_nz⟩ : ∃ x ∈ s, f x ≠ 0 := h₂,
  apply ne_of_lt,
  calc ∑ e in s, f e < ∑ e in s, 0 : by { apply sum_lt_sum h₁ ⟨x, m, lt_of_le_of_ne (h₁ x m) x_nz⟩ }
                 ... = 0           : by rw [finset.sum_const, nsmul_zero],
end

end decidable_linear_ordered_cancel_comm_monoid

section linear_ordered_comm_ring
variables [linear_ordered_comm_ring β]
open_locale classical

/- this is also true for a ordered commutative multiplicative monoid -/
lemma prod_nonneg {s : finset α} {f : α → β}
  (h0 : ∀(x ∈ s), 0 ≤ f x) : 0 ≤ (∏ x in s, f x) :=
begin
  induction s using finset.induction with a s has ih h,
  { simp [zero_le_one] },
  { simp [has], apply mul_nonneg, apply h0 a (mem_insert_self a s),
    exact ih (λ x H, h0 x (mem_insert_of_mem H)) }
end

/- this is also true for a ordered commutative multiplicative monoid -/
lemma prod_pos {s : finset α} {f : α → β} (h0 : ∀(x ∈ s), 0 < f x) : 0 < (∏ x in s, f x) :=
begin
  induction s using finset.induction with a s has ih h,
  { simp [zero_lt_one] },
  { simp [has], apply mul_pos, apply h0 a (mem_insert_self a s),
    exact ih (λ x H, h0 x (mem_insert_of_mem H)) }
end

/- this is also true for a ordered commutative multiplicative monoid -/
lemma prod_le_prod {s : finset α} {f g : α → β} (h0 : ∀(x ∈ s), 0 ≤ f x)
  (h1 : ∀(x ∈ s), f x ≤ g x) : (∏ x in s, f x) ≤ (∏ x in s, g x) :=
begin
  induction s using finset.induction with a s has ih h,
  { simp },
  { simp [has], apply mul_le_mul,
      exact h1 a (mem_insert_self a s),
      apply ih (λ x H, h0 _ _) (λ x H, h1 _ _); exact (mem_insert_of_mem H),
      apply prod_nonneg (λ x H, h0 x (mem_insert_of_mem H)),
      apply le_trans (h0 a (mem_insert_self a s)) (h1 a (mem_insert_self a s)) }
end

end linear_ordered_comm_ring

section canonically_ordered_comm_semiring

variables [canonically_ordered_comm_semiring β]

lemma prod_le_prod' {s : finset α} {f g : α → β} (h : ∀ i ∈ s, f i ≤ g i) :
  (∏ x in s, f x) ≤ (∏ x in s, g x) :=
begin
  classical,
  induction s using finset.induction with a s has ih h,
  { simp },
  { rw [finset.prod_insert has, finset.prod_insert has],
    apply canonically_ordered_semiring.mul_le_mul,
    { exact h _ (finset.mem_insert_self a s) },
    { exact ih (λ i hi, h _ (finset.mem_insert_of_mem hi)) } }
end

end canonically_ordered_comm_semiring

@[simp] lemma card_pi [decidable_eq α] {δ : α → Type*}
  (s : finset α) (t : Π a, finset (δ a)) :
  (s.pi t).card = ∏ a in s, card (t a) :=
multiset.card_pi _ _

theorem card_le_mul_card_image [decidable_eq β] {f : α → β} (s : finset α)
  (n : ℕ) (hn : ∀ a ∈ s.image f, (s.filter (λ x, f x = a)).card ≤ n) :
  s.card ≤ n * (s.image f).card :=
calc s.card = (∑ a in s.image f, (s.filter (λ x, f x = a)).card) :
  card_eq_sum_card_image _ _
... ≤ (∑ _ in s.image f, n) : sum_le_sum hn
... = _ : by simp [mul_comm]

@[simp] lemma prod_Ico_id_eq_fact : ∀ n : ℕ, ∏ x in Ico 1 (n + 1), x = nat.fact n
| 0 := rfl
| (n+1) := by rw [prod_Ico_succ_top $ nat.succ_le_succ $ zero_le n,
  nat.fact_succ, prod_Ico_id_eq_fact n, nat.succ_eq_add_one, mul_comm]

end finset

namespace finset
section gauss_sum

/-- Gauss' summation formula -/
lemma sum_range_id_mul_two (n : ℕ) :
  (∑ i in range n, i) * 2 = n * (n - 1) :=
calc (∑ i in range n, i) * 2 = (∑ i in range n, i) + (∑ i in range n, (n - 1 - i)) :
  by rw [sum_range_reflect (λ i, i) n, mul_two]
... = ∑ i in range n, (i + (n - 1 - i)) : sum_add_distrib.symm
... = ∑ i in range n, (n - 1) : sum_congr rfl $ λ i hi, nat.add_sub_cancel' $
  nat.le_pred_of_lt $ mem_range.1 hi
... = n * (n - 1) : by rw [sum_const, card_range, nat.nsmul_eq_mul]

/-- Gauss' summation formula -/
lemma sum_range_id (n : ℕ) : (∑ i in range n, i) = (n * (n - 1)) / 2 :=
by rw [← sum_range_id_mul_two n, nat.mul_div_cancel]; exact dec_trivial

end gauss_sum

lemma card_eq_sum_ones (s : finset α) : s.card = ∑ _ in s, 1 :=
by simp

end finset

section group

open list
variables [group α] [group β]

theorem is_group_anti_hom.map_prod (f : α → β) [is_group_anti_hom f] (l : list α) :
  f (prod l) = prod (map f (reverse l)) :=
by induction l with hd tl ih; [exact is_group_anti_hom.map_one f,
  simp only [prod_cons, is_group_anti_hom.map_mul f, ih, reverse_cons, map_append, prod_append,
    map_singleton, prod_cons, prod_nil, mul_one]]

theorem inv_prod : ∀ l : list α, (prod l)⁻¹ = prod (map (λ x, x⁻¹) (reverse l)) :=
-- TODO there is probably a cleaner proof of this
λ l, @is_group_anti_hom.map_prod _ _ _ _ _ inv_is_group_anti_hom l

end group

@[to_additive is_add_group_hom_finset_sum]
lemma is_group_hom_finset_prod {α β γ} [group α] [comm_group β] (s : finset γ)
  (f : γ → α → β) [∀c, is_group_hom (f c)] : is_group_hom (λa, ∏ c in s, f c a) :=
{ map_mul := assume a b, by simp only [λc, is_mul_hom.map_mul (f c), finset.prod_mul_distrib] }

attribute [instance] is_group_hom_finset_prod is_add_group_hom_finset_sum

namespace multiset
variables [decidable_eq α]

@[simp] lemma to_finset_sum_count_eq (s : multiset α) :
  (∑ a in s.to_finset, s.count a) = s.card :=
multiset.induction_on s rfl
  (assume a s ih,
    calc (∑ x in to_finset (a :: s), count x (a :: s)) =
      ∑ x in to_finset (a :: s), ((if x = a then 1 else 0) + count x s) :
        finset.sum_congr rfl $ λ _ _, by split_ifs;
        [simp only [h, count_cons_self, nat.one_add], simp only [count_cons_of_ne h, zero_add]]
      ... = card (a :: s) :
      begin
        by_cases a ∈ s.to_finset,
        { have : ∑ x in s.to_finset, ite (x = a) 1 0 = ∑ x in {a}, ite (x = a) 1 0,
          { rw [finset.sum_ite_eq', if_pos h, finset.sum_singleton, if_pos rfl], },
          rw [to_finset_cons, finset.insert_eq_of_mem h, finset.sum_add_distrib, ih, this,
            finset.sum_singleton, if_pos rfl, add_comm, card_cons] },
        { have ha : a ∉ s, by rwa mem_to_finset at h,
          have : ∑ x in to_finset s, ite (x = a) 1 0 = ∑ x in to_finset s, 0, from
            finset.sum_congr rfl (λ x hx, if_neg $ by rintro rfl; cc),
          rw [to_finset_cons, finset.sum_insert h, if_pos rfl, finset.sum_add_distrib, this,
            finset.sum_const_zero, ih, count_eq_zero_of_not_mem ha, zero_add, add_comm, card_cons] }
      end)

end multiset

namespace with_top
open finset
open_locale classical

/-- A sum of finite numbers is still finite -/
lemma sum_lt_top [ordered_add_comm_monoid β] {s : finset α} {f : α → with_top β} :
  (∀a∈s, f a < ⊤) → (∑ x in s, f x) < ⊤ :=
finset.induction_on s (by { intro h, rw sum_empty, exact coe_lt_top _ })
  (λa s ha ih h,
  begin
    rw [sum_insert ha, add_lt_top], split,
    { apply h, apply mem_insert_self },
    { apply ih, intros a ha, apply h, apply mem_insert_of_mem ha }
  end)

/-- A sum of finite numbers is still finite -/
lemma sum_lt_top_iff [canonically_ordered_add_monoid β] {s : finset α} {f : α → with_top β} :
  (∑ x in s, f x) < ⊤ ↔ (∀a∈s, f a < ⊤) :=
iff.intro (λh a ha, lt_of_le_of_lt (single_le_sum (λa ha, zero_le _) ha) h) sum_lt_top

/-- A sum of numbers is infinite iff one of them is infinite -/
lemma sum_eq_top_iff [canonically_ordered_add_monoid β] {s : finset α} {f : α → with_top β} :
  (∑ x in s, f x) = ⊤ ↔ (∃a∈s, f a = ⊤) :=
begin
  rw ← not_iff_not,
  push_neg,
  simp only [← lt_top_iff_ne_top],
  exact sum_lt_top_iff
end

end with_top<|MERGE_RESOLUTION|>--- conflicted
+++ resolved
@@ -716,38 +716,6 @@
 ... = ∏ b in s.image g, f b ^ (s.filter (λ a, g a = b)).card :
   prod_congr rfl (λ _ _, prod_const _)
 
-<<<<<<< HEAD
-@[to_additive]
-lemma prod_eq_one {f : α → β} {s : finset α} (h : ∀x∈s, f x = 1) : (∏ x in s, f x) = 1 :=
-calc (∏ x in s, f x) = ∏ x in s, 1 : finset.prod_congr rfl h
-  ... = 1 : finset.prod_const_one
-
-@[simp, to_additive]
-lemma prod_dite_eq [decidable_eq α] (s : finset α) (a : α) (b : Π x : α, a = x → β) :
-  (∏ x in s, (if h : a = x then b x h else 1)) = ite (a ∈ s) (b a rfl) 1 :=
-begin
-  split_ifs with h,
-  { rw [finset.prod_eq_single a, dif_pos rfl],
-    { intros, rw dif_neg, cc },
-    { cc } },
-  { rw finset.prod_eq_one,
-    intros, rw dif_neg, intro, cc }
-end
-
-@[simp, to_additive]
-lemma prod_dite_eq' [decidable_eq α] (s : finset α) (a : α) (b : Π x : α, x = a → β) :
-  (∏ x in s, (if h : x = a then b x h else 1)) = ite (a ∈ s) (b a rfl) 1 :=
-begin
-  split_ifs with h,
-  { rw [finset.prod_eq_single a, dif_pos rfl],
-    { intros, rw dif_neg, cc },
-    { cc } },
-  { rw finset.prod_eq_one,
-    intros, rw dif_neg, intro, cc }
-end
-
-=======
->>>>>>> 43a2b24d
 /-- A product over all subsets of `s ∪ {x}` is obtained by multiplying the product over all subsets
 of `s`, and over all subsets of `s` to which one adds `x`. -/
 @[to_additive]
