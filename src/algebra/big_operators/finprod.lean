--- conflicted
+++ resolved
@@ -216,24 +216,14 @@
   ∏ᶠ i : α, f i = ∏ i, f i :=
 finprod_eq_prod_of_mul_support_to_finset_subset _ (finite.of_fintype _) $ finset.subset_univ _
 
-<<<<<<< HEAD
-@[to_additive] lemma finprod_in_eq_prod_of_mem_iff (f : α → M) {p : α → Prop} {t : finset α}
-  (h : ∀ {x}, f x ≠ 1 → (p x ↔ x ∈ t)) :
-  ∏ᶠ i (hi : p i), f i = ∏ i in t, f i :=
-=======
 @[to_additive] lemma finprod_mem_eq_prod_of_mem_iff (f : α → M) {s : set α} {t : finset α}
   (h : ∀ {x}, f x ≠ 1 → (x ∈ s ↔ x ∈ t)) :
   ∏ᶠ i ∈ s, f i = ∏ i in t, f i :=
->>>>>>> 3cc96751
 begin
   set s := {x | p x},
   have : mul_support (s.mul_indicator f) ⊆ t,
   { rw [set.mul_support_mul_indicator], intros x hx, exact (h hx.2).1 hx.1 },
-<<<<<<< HEAD
-  erw [finprod_in_def, finprod_eq_prod_of_mul_support_subset _ this],
-=======
   rw [finprod_mem_def, finprod_eq_prod_of_mul_support_subset _ this],
->>>>>>> 3cc96751
   refine finset.prod_congr rfl (λ x hx, mul_indicator_apply_eq_self.2 $ λ hxs, _),
   contrapose! hxs,
   exact (h hxs).2 hx
