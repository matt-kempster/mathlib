/-
Copyright (c) 2014 Robert Lewis. All rights reserved.
Released under Apache 2.0 license as described in the file LICENSE.
Authors: Robert Lewis, Leonardo de Moura, Johannes Hölzl, Mario Carneiro
-/
import algebra.ring.basic
import algebra.group_with_zero

/-!
# Division (semi)rings, (semi)fields

In this file we define four typeclasses:

* `division_semiring` is a nontrivial `semiring` with multiplicative inverses for nonzero elements;
* `division_ring` is a nontrivial `ring` with multiplicative inverses for nonzero elements,
  e.g., quaternions;
* `semifield` is a commutative `division_semiring`, e.g., non-negative real numbers `ℝ≥0`;
* `field` is a commutative `division_ring`, e.g., `ℚ`, `ℝ`, `ℂ`, `ℤ_[p]` etc.

## Tags

division ring, field
-/
open set

set_option old_structure_cmd true

universe u
variables {K : Type u}

/-- A `division_semiring` is a `semiring` with multiplicative inverses for nonzero elements. -/
@[protect_proj, ancestor semiring div_inv_monoid nontrivial]
class division_semiring (K : Type u) extends semiring K, div_inv_monoid K, nontrivial K :=
(mul_inv_cancel : ∀ {a : K}, a ≠ 0 → a * a⁻¹ = 1)
(inv_zero : (0 : K)⁻¹ = 0)

section division_semiring

variables [division_semiring K] {a b : K}

/-- Every division semiring is a `group_with_zero`. -/
@[priority 100] -- see Note [lower instance priority]
instance division_semiring.to_group_with_zero :
  group_with_zero K :=
{ .. ‹division_semiring K› }

lemma inverse_eq_has_inv : (ring.inverse : K → K) = has_inv.inv :=
begin
  ext x,
  by_cases hx : x = 0,
  { simp [hx] },
  { exact (units.mk0 x hx).inverse_eq }
end

@[field_simps] lemma div_add_div_same (a b c : K) : a / c + b / c = (a + b) / c :=
by simpa only [div_eq_mul_inv] using (add_mul a b (c⁻¹)).symm

lemma add_div (a b c : K) : (a + b) / c = a / c + b / c :=
(div_add_div_same _ _ _).symm

lemma one_div_mul_add_mul_one_div_eq_one_div_add_one_div (ha : a ≠ 0) (hb : b ≠ 0) :
  (1 / a) * (a + b) * (1 / b) = 1 / a + 1 / b :=
by rw [mul_add, one_div_mul_cancel ha, add_mul, one_mul, mul_assoc, mul_one_div_cancel hb, mul_one,
  add_comm]

lemma add_div_eq_mul_add_div (a b : K) {c : K} (hc : c ≠ 0) : a + b / c = (a * c + b) / c :=
(eq_div_iff_mul_eq hc).2 $ by rw [right_distrib, (div_mul_cancel _ hc)]

@[field_simps] lemma add_div' (a b c : K) (hc : c ≠ 0) : b + a / c = (b * c + a) / c :=
by rw [add_div, mul_div_cancel _ hc]

@[field_simps] lemma div_add' (a b c : K) (hc : c ≠ 0) : a / c + b = (a + b * c) / c :=
by rwa [add_comm, add_div', add_comm]

end division_semiring

/-- A `division_ring` is a `ring` with multiplicative inverses for nonzero elements -/
@[protect_proj, ancestor ring div_inv_monoid nontrivial]
class division_ring (K : Type u) extends ring K, div_inv_monoid K, nontrivial K :=
(mul_inv_cancel : ∀ {a : K}, a ≠ 0 → a * a⁻¹ = 1)
(inv_zero : (0 : K)⁻¹ = 0)

section division_ring
variables [division_ring K] {a b : K}

attribute [field_simps] inv_eq_one_div

@[priority 100] -- see Note [lower instance priority]
instance division_ring.to_division_semiring :
  division_semiring K :=
{ .. ‹division_ring K›, .. (infer_instance : semiring K) }

local attribute [simp]
  division_def mul_comm mul_assoc
  mul_left_comm mul_inv_cancel inv_mul_cancel

lemma one_div_neg_one_eq_neg_one : (1:K) / (-1) = -1 :=
have (-1) * (-1) = (1:K), by rw [neg_mul_neg, one_mul],
eq.symm (eq_one_div_of_mul_eq_one this)

lemma one_div_neg_eq_neg_one_div (a : K) : 1 / (- a) = - (1 / a) :=
calc
  1 / (- a) = 1 / ((-1) * a)        : by rw neg_eq_neg_one_mul
        ... = (1 / a) * (1 / (- 1)) : by rw one_div_mul_one_div_rev
        ... = (1 / a) * (-1)        : by rw one_div_neg_one_eq_neg_one
        ... = - (1 / a)             : by rw [mul_neg_eq_neg_mul_symm, mul_one]

lemma div_neg_eq_neg_div (a b : K) : b / (- a) = - (b / a) :=
calc
  b / (- a) = b * (1 / (- a)) : by rw [← inv_eq_one_div, division_def]
        ... = b * -(1 / a)    : by rw one_div_neg_eq_neg_one_div
        ... = -(b * (1 / a))  : by rw neg_mul_eq_mul_neg
        ... = - (b / a)       : by rw mul_one_div

lemma neg_div (a b : K) : (-b) / a = - (b / a) :=
by rw [neg_eq_neg_one_mul, mul_div_assoc, ← neg_eq_neg_one_mul]

@[field_simps] lemma neg_div' {K : Type*} [division_ring K] (a b : K) : - (b / a) = (-b) / a :=
by simp [neg_div]

lemma neg_div_neg_eq (a b : K) : (-a) / (-b) = a / b :=
by rw [div_neg_eq_neg_div, neg_div, neg_neg]

<<<<<<< HEAD
=======
@[field_simps] lemma div_add_div_same (a b c : K) : a / c + b / c = (a + b) / c :=
by simpa only [div_eq_mul_inv] using (right_distrib a b (c⁻¹)).symm

lemma same_add_div {a b : K} (h : b ≠ 0) : (b + a) / b = 1 + a / b :=
by simpa only [← @div_self _ _ b h] using (div_add_div_same b a b).symm

lemma one_add_div {a b : K} (h : b ≠ 0 ) : 1 + a / b = (b + a) / b := (same_add_div h).symm

lemma div_add_same {a b : K} (h : b ≠ 0) : (a + b) / b = a / b + 1 :=
by simpa only [← @div_self _ _ b h] using (div_add_div_same a b b).symm

lemma div_add_one {a b : K} (h : b ≠ 0) : a / b + 1 = (a + b) / b := (div_add_same h).symm

>>>>>>> 8b4b9413
lemma div_sub_div_same (a b c : K) : (a / c) - (b / c) = (a - b) / c :=
by rw [sub_eq_add_neg, ← neg_div, div_add_div_same, sub_eq_add_neg]

lemma same_sub_div {a b : K} (h : b ≠ 0) : (b - a) / b = 1 - a / b :=
by simpa only [← @div_self _ _ b h] using (div_sub_div_same b a b).symm

lemma one_sub_div {a b : K} (h : b ≠ 0) : 1 - a / b = (b - a) / b := (same_sub_div h).symm

lemma div_sub_same {a b : K} (h : b ≠ 0) : (a - b) / b = a / b - 1 :=
by simpa only [← @div_self _ _ b h] using (div_sub_div_same a b b).symm

lemma div_sub_one {a b : K} (h : b ≠ 0) : a / b - 1 = (a - b) / b := (div_sub_same h).symm

lemma neg_inv : - a⁻¹ = (- a)⁻¹ :=
by rw [inv_eq_one_div, inv_eq_one_div, div_neg_eq_neg_div]

lemma sub_div (a b c : K) : (a - b) / c = a / c - b / c :=
(div_sub_div_same _ _ _).symm

lemma div_neg (a : K) : a / -b = -(a / b) :=
by rw [← div_neg_eq_neg_div]

lemma inv_neg : (-a)⁻¹ = -(a⁻¹) :=
by rw neg_inv

lemma one_div_mul_sub_mul_one_div_eq_one_div_add_one_div (ha : a ≠ 0) (hb : b ≠ 0) :
          (1 / a) * (b - a) * (1 / b) = 1 / a - 1 / b :=
by rw [(mul_sub_left_distrib (1 / a)), (one_div_mul_cancel ha), mul_sub_right_distrib,
       one_mul, mul_assoc, (mul_one_div_cancel hb), mul_one]

@[priority 100] -- see Note [lower instance priority]
instance division_ring.to_domain : domain K :=
{ ..‹division_ring K›, ..(by apply_instance : semiring K),
  ..(by apply_instance : no_zero_divisors K) }

end division_ring

/-- A `semifield` is a `comm_semiring` with multiplicative inverses for nonzero elements -/
@[protect_proj, ancestor comm_semiring division_semiring]
class semifield (K : Type u) extends comm_semiring K, division_semiring K

section semifield

variables [semifield K] {a b c d : K}

/-- Every semifield is a `comm_group_with_zero`. -/
@[priority 100] -- see Note [lower instance priority]
instance semifield.to_comm_group_with_zero : comm_group_with_zero K :=
{ .. ‹semifield K› }

lemma one_div_add_one_div (ha : a ≠ 0) (hb : b ≠ 0) : 1 / a + 1 / b = (a + b) / (a * b) :=
by rw [← one_div_mul_add_mul_one_div_eq_one_div_add_one_div ha hb, div_mul_comm', mul_one,
  div_mul_div, mul_one]

lemma div_add_div (a c : K) (hb : b ≠ 0) (hd : d ≠ 0) :
  (a / b) + (c / d) = ((a * d) + (b * c)) / (b * d) :=
by rw [← mul_div_mul_right _ b hd, ← mul_div_mul_left c d hb, div_add_div_same]

lemma inv_add_inv {a b : K} (ha : a ≠ 0) (hb : b ≠ 0) : a⁻¹ + b⁻¹ = (a + b) / (a * b) :=
by rw [inv_eq_one_div, inv_eq_one_div, one_div_add_one_div ha hb]

end semifield

/-- A `field` is a `comm_ring` with multiplicative inverses for nonzero elements -/
@[protect_proj, ancestor comm_ring division_ring]
class field (K : Type u) extends comm_ring K, division_ring K

section field

variable [field K]

@[priority 100] -- see Note [lower instance priority]
instance field.to_semifield : semifield K :=
{ .. ‹field K›, .. (infer_instance : semiring K) }

local attribute [simp] mul_assoc mul_comm mul_left_comm

@[field_simps] lemma div_sub_div (a : K) {b : K} (c : K) {d : K} (hb : b ≠ 0) (hd : d ≠ 0) :
  (a / b) - (c / d) = ((a * d) - (b * c)) / (b * d) :=
begin
  simp [sub_eq_add_neg],
  rw [neg_eq_neg_one_mul, ← mul_div_assoc, div_add_div _ _ hb hd,
      ← mul_assoc, mul_comm b, mul_assoc, ← neg_eq_neg_one_mul]
end

lemma inv_sub_inv {a b : K} (ha : a ≠ 0) (hb : b ≠ 0) : a⁻¹ - b⁻¹ = (b - a) / (a * b) :=
by rw [inv_eq_one_div, inv_eq_one_div, div_sub_div _ _ ha hb, one_mul, mul_one]

@[field_simps] lemma sub_div' (a b c : K) (hc : c ≠ 0) : b - a / c = (b * c - a) / c :=
by simpa using div_sub_div b a one_ne_zero hc

@[field_simps] lemma div_sub' (a b c : K) (hc : c ≠ 0) : a / c - b = (a - c * b) / c :=
by simpa using div_sub_div a b hc one_ne_zero

@[priority 100] -- see Note [lower instance priority]
instance field.to_integral_domain : integral_domain K :=
{ ..‹field K›, ..division_ring.to_domain }

end field

section is_field

/-- A predicate to express that a ring is a field.

This is mainly useful because such a predicate does not contain data,
and can therefore be easily transported along ring isomorphisms.
Additionaly, this is useful when trying to prove that
a particular ring structure extends to a field. -/
structure is_field (R : Type u) [ring R] : Prop :=
(exists_pair_ne : ∃ (x y : R), x ≠ y)
(mul_comm : ∀ (x y : R), x * y = y * x)
(mul_inv_cancel : ∀ {a : R}, a ≠ 0 → ∃ b, a * b = 1)

/-- Transferring from field to is_field -/
lemma field.to_is_field (R : Type u) [field R] : is_field R :=
{ mul_inv_cancel := λ a ha, ⟨a⁻¹, field.mul_inv_cancel ha⟩,
  ..‹field R› }

open_locale classical

/-- Transferring from is_field to field -/
noncomputable def is_field.to_field (R : Type u) [ring R] (h : is_field R) : field R :=
{ inv := λ a, if ha : a = 0 then 0 else classical.some (is_field.mul_inv_cancel h ha),
  inv_zero := dif_pos rfl,
  mul_inv_cancel := λ a ha,
    begin
      convert classical.some_spec (is_field.mul_inv_cancel h ha),
      exact dif_neg ha
    end,
  .. ‹ring R›, ..h }

/-- For each field, and for each nonzero element of said field, there is a unique inverse.
Since `is_field` doesn't remember the data of an `inv` function and as such,
a lemma that there is a unique inverse could be useful.
-/
lemma uniq_inv_of_is_field (R : Type u) [ring R] (hf : is_field R) :
  ∀ (x : R), x ≠ 0 → ∃! (y : R), x * y = 1 :=
begin
  intros x hx,
  apply exists_unique_of_exists_of_unique,
  { exact hf.mul_inv_cancel hx },
  { intros y z hxy hxz,
    calc y = y * (x * z) : by rw [hxz, mul_one]
       ... = (x * y) * z : by rw [← mul_assoc, hf.mul_comm y x]
       ... = z           : by rw [hxy, one_mul] }
end

end is_field

namespace ring_hom

section

variables {R : Type*} [semiring R] [division_semiring K] (f : R →+* K)

@[simp] lemma map_units_inv (u : units R) :
  f ↑u⁻¹ = (f ↑u)⁻¹ :=
(f : R →* K).map_units_inv u

end

section

variables {R K' : Type*} [division_semiring K] [semiring R] [nontrivial R]
  [division_semiring K'] (f : K →+* R) (g : K →+* K') {x y : K}

lemma map_ne_zero : f x ≠ 0 ↔ x ≠ 0 := f.to_monoid_with_zero_hom.map_ne_zero

@[simp] lemma map_eq_zero : f x = 0 ↔ x = 0 := f.to_monoid_with_zero_hom.map_eq_zero

variables (x y)

lemma map_inv : g x⁻¹ = (g x)⁻¹ := g.to_monoid_with_zero_hom.map_inv' x

lemma map_div : g (x / y) = g x / g y := g.to_monoid_with_zero_hom.map_div x y

end

protected lemma injective {R} [division_ring K] [semiring R] [nontrivial R] (f : K →+* R) :
  function.injective f := f.injective_iff.2 $ λ x, f.map_eq_zero.1

end ring_hom

section noncomputable_defs

variables {R : Type*} [nontrivial R]

/-- Constructs a `division_ring` structure on a `ring` consisting only of units and 0. -/
noncomputable def division_ring_of_is_unit_or_eq_zero [hR : ring R]
  (h : ∀ (a : R), is_unit a ∨ a = 0) : division_ring R :=
{ .. (group_with_zero_of_is_unit_or_eq_zero h), .. hR }

/-- Constructs a `field` structure on a `comm_ring` consisting only of units and 0. -/
noncomputable def field_of_is_unit_or_eq_zero [hR : comm_ring R]
  (h : ∀ (a : R), is_unit a ∨ a = 0) : field R :=
{ .. (group_with_zero_of_is_unit_or_eq_zero h), .. hR }

end noncomputable_defs<|MERGE_RESOLUTION|>--- conflicted
+++ resolved
@@ -55,6 +55,16 @@
 @[field_simps] lemma div_add_div_same (a b c : K) : a / c + b / c = (a + b) / c :=
 by simpa only [div_eq_mul_inv] using (add_mul a b (c⁻¹)).symm
 
+lemma same_add_div {a b : K} (h : b ≠ 0) : (b + a) / b = 1 + a / b :=
+by simpa only [← @div_self _ _ b h] using (div_add_div_same b a b).symm
+
+lemma one_add_div {a b : K} (h : b ≠ 0 ) : 1 + a / b = (b + a) / b := (same_add_div h).symm
+
+lemma div_add_same {a b : K} (h : b ≠ 0) : (a + b) / b = a / b + 1 :=
+by simpa only [← @div_self _ _ b h] using (div_add_div_same a b b).symm
+
+lemma div_add_one {a b : K} (h : b ≠ 0) : a / b + 1 = (a + b) / b := (div_add_same h).symm
+
 lemma add_div (a b c : K) : (a + b) / c = a / c + b / c :=
 (div_add_div_same _ _ _).symm
 
@@ -121,22 +131,6 @@
 lemma neg_div_neg_eq (a b : K) : (-a) / (-b) = a / b :=
 by rw [div_neg_eq_neg_div, neg_div, neg_neg]
 
-<<<<<<< HEAD
-=======
-@[field_simps] lemma div_add_div_same (a b c : K) : a / c + b / c = (a + b) / c :=
-by simpa only [div_eq_mul_inv] using (right_distrib a b (c⁻¹)).symm
-
-lemma same_add_div {a b : K} (h : b ≠ 0) : (b + a) / b = 1 + a / b :=
-by simpa only [← @div_self _ _ b h] using (div_add_div_same b a b).symm
-
-lemma one_add_div {a b : K} (h : b ≠ 0 ) : 1 + a / b = (b + a) / b := (same_add_div h).symm
-
-lemma div_add_same {a b : K} (h : b ≠ 0) : (a + b) / b = a / b + 1 :=
-by simpa only [← @div_self _ _ b h] using (div_add_div_same a b b).symm
-
-lemma div_add_one {a b : K} (h : b ≠ 0) : a / b + 1 = (a + b) / b := (div_add_same h).symm
-
->>>>>>> 8b4b9413
 lemma div_sub_div_same (a b c : K) : (a / c) - (b / c) = (a - b) / c :=
 by rw [sub_eq_add_neg, ← neg_div, div_add_div_same, sub_eq_add_neg]
 
