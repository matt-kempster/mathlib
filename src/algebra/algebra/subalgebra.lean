--- conflicted
+++ resolved
@@ -201,16 +201,6 @@
 theorem to_submodule_inj {S U : subalgebra R A} : (S : submodule R A) = U ↔ S = U :=
 ⟨to_submodule_injective, congr_arg _⟩
 
-<<<<<<< HEAD
-instance module_to_submodule : semimodule S (S : submodule R A) :=
-{ smul := λ x y, ⟨x.1 * y.1, S.mul_mem x.2 y.2⟩,
-  add_smul := by { intros, ext, simp [add_mul] },
-  smul_add := by { intros, ext, simp [mul_add] },
-  mul_smul := by simp [mul_assoc],
-  one_smul := by simp,
-  zero_smul := by simp,
-  smul_zero := by simp }
-=======
 /-- As submodules, subalgebras are idempotent. -/
 @[simp] theorem mul_self : (S : submodule R A) * (S : submodule R A) = (S : submodule R A) :=
 begin
@@ -222,7 +212,15 @@
     rw ← mul_one x,
     exact submodule.mul_mem_mul hx1 (one_mem S) }
 end
->>>>>>> 52756281
+
+instance module_to_submodule : semimodule S (S : submodule R A) :=
+{ smul := λ x y, ⟨x.1 * y.1, S.mul_mem x.2 y.2⟩,
+  add_smul := by { intros, ext, simp [add_mul] },
+  smul_add := by { intros, ext, simp [mul_add] },
+  mul_smul := by simp [mul_assoc],
+  one_smul := by simp,
+  zero_smul := by simp,
+  smul_zero := by simp }
 
 /-- Linear equivalence between `S : submodule R A` and `S`. Though these types are equal,
 we define it as a `linear_equiv` to avoid type equalities. -/
