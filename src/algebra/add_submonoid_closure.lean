/-
Copyright (c) 2021 Damiano Testa. All rights reserved.
Released under Apache 2.0 license as described in the file LICENSE.
Authors: Damiano Testa
-/
import ring_theory.subsemiring

/-!
#  Equality between `add_submonoid.closure M` and `subsemiring.closure M`

Let `R` be a semiring and let `M` be a multiplicative submonoid of `R`.
The additive closure of `M` is a subsemiring of `R`.  If `R` is commutative, then so
is the additive closure of `M`.
-/
variables {R : Type*} {a b : R}

section add_closure_of_submonoid

variables [semiring R] (M : submonoid R)

<<<<<<< HEAD
/-- The product of an element of the additive closure of a multiplicative submonoid `M`
and an element of `M` is contained in the additive closure of `M`. -/
lemma submonoid.mul_mem_add_closure (ha : a ∈ add_submonoid.closure (M : set R)) (hb : b ∈ M) :
  a * b ∈ add_submonoid.closure (M : set R) :=
=======
/-- The product of an element of the additive closure of a multiplicative submonoid `S`
and an element of `S` is contained in the additive closure of `S`. -/
lemma submonoid.mul_right_mem_add_closure (ha : a ∈ add_submonoid.closure (S : set R)) (hb : b ∈ S) :
  a * b ∈ add_submonoid.closure (S : set R) :=
>>>>>>> 7d74e2fa
begin
  revert b,
  refine add_submonoid.closure_induction ha _ _ _; clear ha a,
  { exact λ r hr b hb, add_submonoid.mem_closure.mpr (λ y hy, hy (M.mul_mem hr hb)) },
  { exact λ b hb, by simp only [zero_mul, (add_submonoid.closure (M : set R)).zero_mem] },
  { simp_rw add_mul,
    exact λ r s hr hs b hb, (add_submonoid.closure (M : set R)).add_mem (hr hb) (hs hb) }
end

<<<<<<< HEAD
/-- The product of an element of `M` and an element of the additive closure of a multiplicative
submonoid `M` is contained in the additive closure of `M`. -/
lemma submonoid.mem_add_closure_mul (ha : a ∈ M) (hb : b ∈ add_submonoid.closure (M : set R)) :
  a * b ∈ add_submonoid.closure (M : set R) :=
=======
/-- The product of an element of `S` and an element of the additive closure of a multiplicative
submonoid `S` is contained in the additive closure of `S`. -/
lemma submonoid.mul_left_mem_add_closure (ha : a ∈ S) (hb : b ∈ add_submonoid.closure (S : set R)) :
  a * b ∈ add_submonoid.closure (S : set R) :=
>>>>>>> 7d74e2fa
begin
  revert a,
  refine add_submonoid.closure_induction hb _ _ _; clear hb b,
  { exact λ r hr b hb, add_submonoid.mem_closure.mpr (λ y hy, hy (M.mul_mem hb hr)) },
  { exact λ b hb, by simp only [mul_zero, (add_submonoid.closure (M : set R)).zero_mem] },
  { simp_rw mul_add,
    exact λ r s hr hs b hb, (add_submonoid.closure (M : set R)).add_mem (hr hb) (hs hb) }
end

variable {M}

<<<<<<< HEAD
/-- The product of two elements of the additive closure of a submonoid `M` is an element of the
additive closure of `M`. -/
lemma mul_mem
  (ha : a ∈ add_submonoid.closure (M : set R)) (hb : b ∈ add_submonoid.closure (M : set R)) :
  a * b ∈ add_submonoid.closure (M : set R) :=
=======
/-- The product of two elements of the additive closure of a submonoid `S` is an element of the
additive closure of `S`. -/
lemma submonoid.mul_mem_add_closure
  (ha : a ∈ add_submonoid.closure (S : set R)) (hb : b ∈ add_submonoid.closure (S : set R)) :
  a * b ∈ add_submonoid.closure (S : set R) :=
>>>>>>> 7d74e2fa
begin
  revert a,
  refine add_submonoid.closure_induction hb _ _ _; clear hb b,
  { exact λ r hr b hb, M.mul_mem_add_closure hb hr },
  { exact λ b hb, by simp only [mul_zero, (add_submonoid.closure (M : set R)).zero_mem] },
  { simp_rw mul_add,
    exact λ r s hr hs b hb, (add_submonoid.closure (M : set R)).add_mem (hr hb) (hs hb) }
end

/-- The additive closure of a submonoid is a subsemiring. -/
<<<<<<< HEAD
def submonoid.to_subsemiring (M : submonoid R) : subsemiring R :=
{ carrier := add_submonoid.closure (M : set R),
  one_mem' := add_submonoid.mem_closure.mpr (λ y hy, hy M.one_mem),
  mul_mem' := λ x y, mul_mem,
  zero_mem' := (add_submonoid.closure (M : set R)).zero_mem,
  add_mem' := λ x y, (add_submonoid.closure (M : set R)).add_mem }

lemma to_semiring_coe : (M.to_subsemiring : set R) = add_submonoid.closure (M : set R) := rfl

lemma to_semiring_coe_add_submonoid :
  M.to_subsemiring.to_add_submonoid = add_submonoid.closure (M : set R) := rfl
=======
def submonoid.to_subsemiring (S : submonoid R) : subsemiring R :=
{ one_mem' := add_submonoid.mem_closure.mpr (λ y hy, hy S.one_mem),
  mul_mem' := λ x y, mul_mem,
  ..add_submonoid.closure (S : set R)}

lemma to_subsemiring_coe : (S.to_subsemiring : set R) = add_submonoid.closure (S : set R) := rfl

lemma to_subsemiring_to_add_submonoid :
  S.to_subsemiring.to_add_submonoid = add_submonoid.closure (S : set R) := rfl
>>>>>>> 7d74e2fa

/-- The elements of the additive closure of a multiplicative submonoid `M` are exactly the
elements of the subsemiring closure of `M`. -/
lemma clss : (add_submonoid.closure (M : set R) : set R) = subsemiring.closure (M : set R) :=
begin
  refine set.ext (λ x, ⟨λ hx, _, λ hx, _⟩),
  { refine subsemiring.mem_coe.mpr _,
    rintros - ⟨H1, rfl⟩,
    rintros - ⟨H2, rfl⟩,
    exact add_submonoid.mem_closure.mp hx H1.to_add_submonoid H2 },
  { refine (subsemiring.mem_closure.mp hx) M.to_subsemiring (λ s sM, _),
    rintros - ⟨H1, rfl⟩,
    rintros - ⟨H2, rfl⟩,
    exact H2 sM }
end

end add_closure_of_submonoid<|MERGE_RESOLUTION|>--- conflicted
+++ resolved
@@ -18,17 +18,10 @@
 
 variables [semiring R] (M : submonoid R)
 
-<<<<<<< HEAD
 /-- The product of an element of the additive closure of a multiplicative submonoid `M`
 and an element of `M` is contained in the additive closure of `M`. -/
-lemma submonoid.mul_mem_add_closure (ha : a ∈ add_submonoid.closure (M : set R)) (hb : b ∈ M) :
+lemma submonoid.mul_right_mem_add_closure (ha : a ∈ add_submonoid.closure (M : set R)) (hb : b ∈ M) :
   a * b ∈ add_submonoid.closure (M : set R) :=
-=======
-/-- The product of an element of the additive closure of a multiplicative submonoid `S`
-and an element of `S` is contained in the additive closure of `S`. -/
-lemma submonoid.mul_right_mem_add_closure (ha : a ∈ add_submonoid.closure (S : set R)) (hb : b ∈ S) :
-  a * b ∈ add_submonoid.closure (S : set R) :=
->>>>>>> 7d74e2fa
 begin
   revert b,
   refine add_submonoid.closure_induction ha _ _ _; clear ha a,
@@ -38,17 +31,10 @@
     exact λ r s hr hs b hb, (add_submonoid.closure (M : set R)).add_mem (hr hb) (hs hb) }
 end
 
-<<<<<<< HEAD
 /-- The product of an element of `M` and an element of the additive closure of a multiplicative
 submonoid `M` is contained in the additive closure of `M`. -/
-lemma submonoid.mem_add_closure_mul (ha : a ∈ M) (hb : b ∈ add_submonoid.closure (M : set R)) :
+lemma submonoid.mul_left_mem_add_closure (ha : a ∈ M) (hb : b ∈ add_submonoid.closure (M : set R)) :
   a * b ∈ add_submonoid.closure (M : set R) :=
-=======
-/-- The product of an element of `S` and an element of the additive closure of a multiplicative
-submonoid `S` is contained in the additive closure of `S`. -/
-lemma submonoid.mul_left_mem_add_closure (ha : a ∈ S) (hb : b ∈ add_submonoid.closure (S : set R)) :
-  a * b ∈ add_submonoid.closure (S : set R) :=
->>>>>>> 7d74e2fa
 begin
   revert a,
   refine add_submonoid.closure_induction hb _ _ _; clear hb b,
@@ -60,52 +46,30 @@
 
 variable {M}
 
-<<<<<<< HEAD
 /-- The product of two elements of the additive closure of a submonoid `M` is an element of the
 additive closure of `M`. -/
-lemma mul_mem
+lemma submonoid.mul_mem_add_closure
   (ha : a ∈ add_submonoid.closure (M : set R)) (hb : b ∈ add_submonoid.closure (M : set R)) :
   a * b ∈ add_submonoid.closure (M : set R) :=
-=======
-/-- The product of two elements of the additive closure of a submonoid `S` is an element of the
-additive closure of `S`. -/
-lemma submonoid.mul_mem_add_closure
-  (ha : a ∈ add_submonoid.closure (S : set R)) (hb : b ∈ add_submonoid.closure (S : set R)) :
-  a * b ∈ add_submonoid.closure (S : set R) :=
->>>>>>> 7d74e2fa
 begin
   revert a,
   refine add_submonoid.closure_induction hb _ _ _; clear hb b,
-  { exact λ r hr b hb, M.mul_mem_add_closure hb hr },
+  { exact λ r hr b hb, M.mul_right_mem_add_closure hb hr },
   { exact λ b hb, by simp only [mul_zero, (add_submonoid.closure (M : set R)).zero_mem] },
   { simp_rw mul_add,
     exact λ r s hr hs b hb, (add_submonoid.closure (M : set R)).add_mem (hr hb) (hs hb) }
 end
 
 /-- The additive closure of a submonoid is a subsemiring. -/
-<<<<<<< HEAD
 def submonoid.to_subsemiring (M : submonoid R) : subsemiring R :=
-{ carrier := add_submonoid.closure (M : set R),
-  one_mem' := add_submonoid.mem_closure.mpr (λ y hy, hy M.one_mem),
-  mul_mem' := λ x y, mul_mem,
-  zero_mem' := (add_submonoid.closure (M : set R)).zero_mem,
-  add_mem' := λ x y, (add_submonoid.closure (M : set R)).add_mem }
+{ one_mem' := add_submonoid.mem_closure.mpr (λ y hy, hy M.one_mem),
+  mul_mem' := λ x y, submonoid.mul_mem_add_closure,
+  ..add_submonoid.closure (M : set R)}
 
-lemma to_semiring_coe : (M.to_subsemiring : set R) = add_submonoid.closure (M : set R) := rfl
-
-lemma to_semiring_coe_add_submonoid :
-  M.to_subsemiring.to_add_submonoid = add_submonoid.closure (M : set R) := rfl
-=======
-def submonoid.to_subsemiring (S : submonoid R) : subsemiring R :=
-{ one_mem' := add_submonoid.mem_closure.mpr (λ y hy, hy S.one_mem),
-  mul_mem' := λ x y, mul_mem,
-  ..add_submonoid.closure (S : set R)}
-
-lemma to_subsemiring_coe : (S.to_subsemiring : set R) = add_submonoid.closure (S : set R) := rfl
+lemma to_subsemiring_coe : (M.to_subsemiring : set R) = add_submonoid.closure (M : set R) := rfl
 
 lemma to_subsemiring_to_add_submonoid :
-  S.to_subsemiring.to_add_submonoid = add_submonoid.closure (S : set R) := rfl
->>>>>>> 7d74e2fa
+  M.to_subsemiring.to_add_submonoid = add_submonoid.closure (M : set R) := rfl
 
 /-- The elements of the additive closure of a multiplicative submonoid `M` are exactly the
 elements of the subsemiring closure of `M`. -/
