--- conflicted
+++ resolved
@@ -134,17 +134,6 @@
     algebra.map_top, is_scalar_tower.range_under_adjoin, ht, subalgebra.res_top]⟩
 end
 
-<<<<<<< HEAD
-section semiring
-
-variables {R S A}
-variables [comm_semiring R] [semiring S] [add_comm_monoid A]
-variables [algebra R S] [semimodule S A] [semimodule R A] [is_scalar_tower R S A]
-
-end semiring
-
-=======
->>>>>>> b04aeb5e
 section ring
 
 open finsupp
