/-
Copyright (c) 2020 Kenny Lau. All rights reserved.
Released under Apache 2.0 license as described in the file LICENSE.
Authors: Kenny Lau
-/

import algebra.algebra.tower
import algebra.invertible
import linear_algebra.basis
import ring_theory.adjoin

/-!
# Towers of algebras

We set up the basic theory of algebra towers.
An algebra tower A/S/R is expressed by having instances of `algebra A S`,
`algebra R S`, `algebra R A` and `is_scalar_tower R S A`, the later asserting the
compatibility condition `(r • s) • a = r • (s • a)`.

In `field_theory/tower.lean` we use this to prove the tower law for finite extensions,
that if `R` and `S` are both fields, then `[A:R] = [A:S] [S:A]`.

In this file we prepare the main lemma:
if `{bi | i ∈ I}` is an `R`-basis of `S` and `{cj | j ∈ J}` is a `S`-basis
of `A`, then `{bi cj | i ∈ I, j ∈ J}` is an `R`-basis of `A`. This statement does not require the
base rings to be a field, so we also generalize the lemma to rings in this file.
-/

universes u v w u₁

variables (R : Type u) (S : Type v) (A : Type w) (B : Type u₁)

namespace is_scalar_tower

section semiring
variables [comm_semiring R] [comm_semiring S] [semiring A] [semiring B]
variables [algebra R S] [algebra S A] [algebra S B] [algebra R A] [algebra R B]
variables [is_scalar_tower R S A] [is_scalar_tower R S B]

variables (R) {S A B}
<<<<<<< HEAD
=======
/-- R ⟶ S induces S-Alg ⥤ R-Alg -/
def restrict_base (f : A →ₐ[S] B) : A →ₐ[R] B :=
{ commutes' := λ r, by { rw [algebra_map_apply R S A, algebra_map_apply R S B],
    exact f.commutes (algebra_map R S r) },
  .. (f : A →+* B) }

@[simp] lemma restrict_base_apply (f : A →ₐ[S] B) (x : A) : restrict_base R f x = f x := rfl

instance right : is_scalar_tower R A A :=
⟨λ x y z, by simp only [algebra.smul_def, smul_eq_mul, mul_assoc]⟩

instance comap {R S A : Type*} [comm_semiring R] [comm_semiring S] [semiring A]
  [algebra R S] [algebra S A] : is_scalar_tower R S (algebra.comap R S A) :=
of_algebra_map_eq $ λ x, rfl

-- conflicts with is_scalar_tower.subalgebra
@[priority 999] instance subsemiring (U : subsemiring S) : is_scalar_tower U S A :=
of_algebra_map_eq $ λ x, rfl

section
local attribute [instance] algebra.of_is_subring subset.comm_ring
-- conflicts with is_scalar_tower.subalgebra
@[priority 999] instance subring {S A : Type*} [comm_ring S] [ring A] [algebra S A]
  (U : set S) [is_subring U] : is_scalar_tower U S A :=
of_algebra_map_eq $ λ x, rfl
end

@[nolint instance_priority]
instance of_ring_hom {R A B : Type*} [comm_semiring R] [comm_semiring A] [comm_semiring B]
  [algebra R A] [algebra R B] (f : A →ₐ[R] B) :
  @is_scalar_tower R A B _ (f.to_ring_hom.to_algebra.to_has_scalar) _ :=
by { letI := (f : A →+* B).to_algebra, exact of_algebra_map_eq (λ x, (f.commutes x).symm) }
>>>>>>> add100aa

instance polynomial : is_scalar_tower R S (polynomial A) :=
of_algebra_map_eq $ λ x, congr_arg polynomial.C $ algebra_map_apply R S A x

variables (R S A)
theorem aeval_apply (x : A) (p : polynomial R) : polynomial.aeval x p =
  polynomial.aeval x (polynomial.map (algebra_map R S) p) :=
by rw [polynomial.aeval_def, polynomial.aeval_def, polynomial.eval₂_map, algebra_map_eq R S A]

/-- Suppose that `R -> S -> A` is a tower of algebras.
If an element `r : R` is invertible in `S`, then it is invertible in `A`. -/
def invertible.algebra_tower (r : R) [invertible (algebra_map R S r)] :
  invertible (algebra_map R A r) :=
invertible.copy (invertible.map (algebra_map S A : S →* A) (algebra_map R S r)) (algebra_map R A r)
  (by rw [ring_hom.coe_monoid_hom, is_scalar_tower.algebra_map_apply R S A])

/-- A natural number that is invertible when coerced to `R` is also invertible
when coerced to any `R`-algebra. -/
def invertible_algebra_coe_nat (n : ℕ) [inv : invertible (n : R)] :
  invertible (n : A) :=
by { haveI : invertible (algebra_map ℕ R n) := inv, exact invertible.algebra_tower ℕ R A n }

end semiring

section comm_semiring
variables [comm_semiring R] [comm_semiring A] [comm_semiring B]
variables [algebra R A] [algebra A B] [algebra R B] [is_scalar_tower R A B]

lemma algebra_map_aeval (x : A) (p : polynomial R) :
  algebra_map A B (polynomial.aeval x p) = polynomial.aeval (algebra_map A B x) p :=
by rw [polynomial.aeval_def, polynomial.aeval_def, polynomial.hom_eval₂,
  ←is_scalar_tower.algebra_map_eq]

lemma aeval_eq_zero_of_aeval_algebra_map_eq_zero {x : A} {p : polynomial R}
  (h : function.injective (algebra_map A B)) (hp : polynomial.aeval (algebra_map A B x) p = 0) :
  polynomial.aeval x p = 0 :=
begin
  rw [← algebra_map_aeval, ← (algebra_map A B).map_zero] at hp,
  exact h hp,
end

lemma aeval_eq_zero_of_aeval_algebra_map_eq_zero_field {R A B : Type*} [comm_semiring R] [field A]
  [comm_semiring B] [nontrivial B] [algebra R A] [algebra R B] [algebra A B] [is_scalar_tower R A B]
  {x : A} {p : polynomial R} (h : polynomial.aeval (algebra_map A B x) p = 0) :
  polynomial.aeval x p = 0 :=
aeval_eq_zero_of_aeval_algebra_map_eq_zero R A B (algebra_map A B).injective h

end comm_semiring

<<<<<<< HEAD
=======
section division_ring
variables [field R] [division_ring S] [algebra R S] [char_zero R] [char_zero S]

instance rat : is_scalar_tower ℚ R S :=
of_algebra_map_eq $ λ x, ((algebra_map R S).map_rat_cast x).symm

end division_ring

>>>>>>> add100aa
end is_scalar_tower

namespace algebra

theorem adjoin_algebra_map' {R : Type u} {S : Type v} {A : Type w}
  [comm_ring R] [comm_ring S] [comm_ring A] [algebra R S] [algebra S A] (s : set S) :
  adjoin R (algebra_map S (comap R S A) '' s) = subalgebra.map (adjoin R s) (to_comap R S A) :=
le_antisymm (adjoin_le $ set.image_subset_iff.2 $ λ y hy, ⟨y, subset_adjoin hy, rfl⟩)
  (subalgebra.map_le.2 $ adjoin_le $ λ y hy, subset_adjoin ⟨y, hy, rfl⟩)

theorem adjoin_algebra_map (R : Type u) (S : Type v) (A : Type w)
  [comm_ring R] [comm_ring S] [comm_ring A] [algebra R S] [algebra S A] [algebra R A]
  [is_scalar_tower R S A] (s : set S) :
  adjoin R (algebra_map S A '' s) = subalgebra.map (adjoin R s) (is_scalar_tower.to_alg_hom R S A) :=
le_antisymm (adjoin_le $ set.image_subset_iff.2 $ λ y hy, ⟨y, subset_adjoin hy, rfl⟩)
  (subalgebra.map_le.2 $ adjoin_le $ λ y hy, subset_adjoin ⟨y, hy, rfl⟩)

end algebra

namespace subalgebra

open is_scalar_tower

section comm_semiring

variables (R) {S A} [comm_semiring R] [comm_semiring S] [comm_semiring A]
variables [algebra R S] [algebra S A] [algebra R A] [is_scalar_tower R S A]

@[simp] lemma aeval_coe {S : subalgebra R A} {x : S} {p : polynomial R} :
  polynomial.aeval (x : A) p = polynomial.aeval x p :=
(algebra_map_aeval R S A x p).symm

end comm_semiring

end subalgebra

section
open_locale classical
lemma algebra.fg_trans' {R S A : Type*} [comm_ring R] [comm_ring S] [comm_ring A]
  [algebra R S] [algebra S A] [algebra R A] [is_scalar_tower R S A]
  (hRS : (⊤ : subalgebra R S).fg) (hSA : (⊤ : subalgebra S A).fg) :
  (⊤ : subalgebra R A).fg :=
let ⟨s, hs⟩ := hRS, ⟨t, ht⟩ := hSA in ⟨s.image (algebra_map S A) ∪ t,
by rw [finset.coe_union, finset.coe_image, algebra.adjoin_union, algebra.adjoin_algebra_map, hs,
    algebra.map_top, is_scalar_tower.range_under_adjoin, ht, subalgebra.res_top]⟩
end

section semiring

variables {R S A}
variables [comm_semiring R] [semiring S] [add_comm_monoid A]
variables [algebra R S] [semimodule S A] [semimodule R A] [is_scalar_tower R S A]

end semiring

section ring

open finsupp
open_locale big_operators classical
universes v₁ w₁

variables {R S A}
variables [comm_ring R] [ring S] [add_comm_group A]
variables [algebra R S] [module S A] [module R A] [is_scalar_tower R S A]

theorem linear_independent_smul {ι : Type v₁} {b : ι → S} {ι' : Type w₁} {c : ι' → A}
  (hb : linear_independent R b) (hc : linear_independent S c) :
  linear_independent R (λ p : ι × ι', b p.1 • c p.2) :=
begin
  rw linear_independent_iff' at hb hc, rw linear_independent_iff'', rintros s g hg hsg ⟨i, k⟩,
  by_cases hik : (i, k) ∈ s,
  { have h1 : ∑ i in (s.image prod.fst).product (s.image prod.snd), g i • b i.1 • c i.2 = 0,
    { rw ← hsg, exact (finset.sum_subset finset.subset_product $ λ p _ hp,
        show g p • b p.1 • c p.2 = 0, by rw [hg p hp, zero_smul]).symm },
    rw [finset.sum_product, finset.sum_comm] at h1,
    simp_rw [← smul_assoc, ← finset.sum_smul] at h1,
    exact hb _ _ (hc _ _ h1 k (finset.mem_image_of_mem _ hik)) i (finset.mem_image_of_mem _ hik) },
  exact hg _ hik
end

theorem is_basis.smul {ι : Type v₁} {b : ι → S} {ι' : Type w₁} {c : ι' → A}
  (hb : is_basis R b) (hc : is_basis S c) : is_basis R (λ p : ι × ι', b p.1 • c p.2) :=
⟨linear_independent_smul hb.1 hc.1,
by rw [← set.range_smul_range, submodule.span_smul hb.2, ← submodule.restrict_scalars_top R S A,
    submodule.restrict_scalars_inj, hc.2]⟩

theorem is_basis.smul_repr
  {ι ι' : Type*} {b : ι → S} {c : ι' → A}
  (hb : is_basis R b) (hc : is_basis S c) (x : A) (ij : ι × ι') :
  (hb.smul hc).repr x ij = hb.repr (hc.repr x ij.2) ij.1 :=
begin
  apply (hb.smul hc).repr_apply_eq,
  { intros x y, ext, simp only [linear_map.map_add, add_apply, pi.add_apply] },
  { intros c x, ext,
    simp only [← is_scalar_tower.algebra_map_smul S c x, linear_map.map_smul, smul_eq_mul,
               ← algebra.smul_def, smul_apply, pi.smul_apply] },
  rintros ij,
  ext ij',
  rw single_apply,
  split_ifs with hij,
  { simp [hij] },
  rw [linear_map.map_smul, smul_apply, hc.repr_self_apply],
  split_ifs with hj,
  { simp [hj, show ¬ (ij.1 = ij'.1), from λ hi, hij (prod.ext hi hj)] },
  simp
end

theorem is_basis.smul_repr_mk
  {ι ι' : Type*} {b : ι → S} {c : ι' → A}
  (hb : is_basis R b) (hc : is_basis S c) (x : A) (i : ι) (j : ι') :
  (hb.smul hc).repr x (i, j) = hb.repr (hc.repr x j) i :=
by simp [is_basis.smul_repr]

end ring

section artin_tate

variables (C : Type*)
variables [comm_ring A] [comm_ring B] [comm_ring C]
variables [algebra A B] [algebra B C] [algebra A C] [is_scalar_tower A B C]

open finset submodule
open_locale classical

lemma exists_subalgebra_of_fg (hAC : (⊤ : subalgebra A C).fg) (hBC : (⊤ : submodule B C).fg) :
  ∃ B₀ : subalgebra A B, B₀.fg ∧ (⊤ : submodule B₀ C).fg :=
begin
  cases hAC with x hx,
  cases hBC with y hy, have := hy,
  simp_rw [eq_top_iff', mem_span_finset] at this, choose f hf,
  let s : finset B := (finset.product (x ∪ (y * y)) y).image (function.uncurry f),
  have hsx : ∀ (xi ∈ x) (yj ∈ y), f xi yj ∈ s := λ xi hxi yj hyj,
    show function.uncurry f (xi, yj) ∈ s,
    from mem_image_of_mem _ $ mem_product.2 ⟨mem_union_left _ hxi, hyj⟩,
  have hsy : ∀ (yi yj yk ∈ y), f (yi * yj) yk ∈ s := λ yi yj yk hyi hyj hyk,
    show function.uncurry f (yi * yj, yk) ∈ s,
    from mem_image_of_mem _ $ mem_product.2 ⟨mem_union_right _ $ finset.mul_mem_mul hyi hyj, hyk⟩,
  have hxy : ∀ xi ∈ x, xi ∈ span (algebra.adjoin A (↑s : set B)) (↑(insert 1 y : finset C) : set C) :=
    λ xi hxi, hf xi ▸ sum_mem _ (λ yj hyj, smul_mem
      (span (algebra.adjoin A (↑s : set B)) (↑(insert 1 y : finset C) : set C))
      ⟨f xi yj, algebra.subset_adjoin $ hsx xi hxi yj hyj⟩
      (subset_span $ mem_insert_of_mem hyj)),
  have hyy : span (algebra.adjoin A (↑s : set B)) (↑(insert 1 y : finset C) : set C) *
      span (algebra.adjoin A (↑s : set B)) (↑(insert 1 y : finset C) : set C) ≤
    span (algebra.adjoin A (↑s : set B)) (↑(insert 1 y : finset C) : set C),
  { rw [span_mul_span, span_le, coe_insert], rintros _ ⟨yi, yj, rfl | hyi, rfl | hyj, rfl⟩,
    { rw mul_one, exact subset_span (set.mem_insert _ _) },
    { rw one_mul, exact subset_span (set.mem_insert_of_mem _ hyj) },
    { rw mul_one, exact subset_span (set.mem_insert_of_mem _ hyi) },
    { rw ← hf (yi * yj), exact (submodule.mem_coe _).2 (sum_mem _ $ λ yk hyk, smul_mem
        (span (algebra.adjoin A (↑s : set B)) (insert 1 ↑y : set C))
        ⟨f (yi * yj) yk, algebra.subset_adjoin $ hsy yi yj yk hyi hyj hyk⟩
        (subset_span $ set.mem_insert_of_mem _ hyk : yk ∈ _)) } },
  refine ⟨algebra.adjoin A (↑s : set B), subalgebra.fg_adjoin_finset _, insert 1 y, _⟩,
  refine restrict_scalars_injective A _ _ _,
  rw [restrict_scalars_top, eq_top_iff, ← algebra.coe_top, ← hx, algebra.adjoin_eq_span, span_le],
  refine λ r hr, monoid.in_closure.rec_on hr hxy (subset_span $ mem_insert_self _ _)
      (λ p q _ _ hp hq, hyy $ submodule.mul_mem_mul hp hq)
end

/-- Artin--Tate lemma: if A ⊆ B ⊆ C is a chain of subrings of commutative rings, and
A is noetherian, and C is algebra-finite over A, and C is module-finite over B,
then B is algebra-finite over A.

References: Atiyah--Macdonald Proposition 7.8; Stacks 00IS; Altman--Kleiman 16.17. -/
theorem fg_of_fg_of_fg [is_noetherian_ring A]
  (hAC : (⊤ : subalgebra A C).fg) (hBC : (⊤ : submodule B C).fg)
  (hBCi : function.injective (algebra_map B C)) :
  (⊤ : subalgebra A B).fg :=
let ⟨B₀, hAB₀, hB₀C⟩ := exists_subalgebra_of_fg A B C hAC hBC in
algebra.fg_trans' (B₀.fg_top.2 hAB₀) $ subalgebra.fg_of_submodule_fg $
have is_noetherian_ring B₀, from is_noetherian_ring_of_fg hAB₀,
have is_noetherian B₀ C, by exactI is_noetherian_of_fg_of_noetherian' hB₀C,
by exactI fg_of_injective (is_scalar_tower.to_alg_hom B₀ B C).to_linear_map
  (linear_map.ker_eq_bot.2 hBCi)

end artin_tate

section alg_hom_tower

variables {A} {C D : Type*} [comm_semiring A] [comm_semiring C] [comm_semiring D]
  [algebra A C] [algebra A D]

variables (f : C →ₐ[A] D) (B) [comm_semiring B] [algebra A B] [algebra B C] [is_scalar_tower A B C]

/-- Restrict the domain of an `alg_hom`. -/
def alg_hom.restrict_domain : B →ₐ[A] D := f.comp (is_scalar_tower.to_alg_hom A B C)

/-- Extend the scalars of an `alg_hom`. -/
def alg_hom.extend_scalars : @alg_hom B C D _ _ _ _ (f.restrict_domain B).to_ring_hom.to_algebra :=
{ commutes' := λ _, rfl .. f }

variables {B}

/-- `alg_hom`s from the top of a tower are equivalent to a pair of `alg_hom`s. -/
def alg_hom_equiv_sigma :
  (C →ₐ[A] D) ≃ Σ (f : B →ₐ[A] D), @alg_hom B C D _ _ _ _ f.to_ring_hom.to_algebra :=
{ to_fun := λ f, ⟨f.restrict_domain B, f.extend_scalars B⟩,
  inv_fun := λ fg, @is_scalar_tower.restrict_base A _ _ _ _ _ _ _ _ _
    fg.1.to_ring_hom.to_algebra _ _ _ _ fg.2,
  left_inv := λ f, by { dsimp only, ext, refl },
  right_inv :=
  begin
    rintros ⟨⟨f, _, _, _, _, _⟩, g, _, _, _, _, hg⟩,
    have : f = λ x, g (algebra_map B C x) := by { ext, exact (hg x).symm },
    subst this,
    refl,
  end }

end alg_hom_tower<|MERGE_RESOLUTION|>--- conflicted
+++ resolved
@@ -38,41 +38,6 @@
 variables [is_scalar_tower R S A] [is_scalar_tower R S B]
 
 variables (R) {S A B}
-<<<<<<< HEAD
-=======
-/-- R ⟶ S induces S-Alg ⥤ R-Alg -/
-def restrict_base (f : A →ₐ[S] B) : A →ₐ[R] B :=
-{ commutes' := λ r, by { rw [algebra_map_apply R S A, algebra_map_apply R S B],
-    exact f.commutes (algebra_map R S r) },
-  .. (f : A →+* B) }
-
-@[simp] lemma restrict_base_apply (f : A →ₐ[S] B) (x : A) : restrict_base R f x = f x := rfl
-
-instance right : is_scalar_tower R A A :=
-⟨λ x y z, by simp only [algebra.smul_def, smul_eq_mul, mul_assoc]⟩
-
-instance comap {R S A : Type*} [comm_semiring R] [comm_semiring S] [semiring A]
-  [algebra R S] [algebra S A] : is_scalar_tower R S (algebra.comap R S A) :=
-of_algebra_map_eq $ λ x, rfl
-
--- conflicts with is_scalar_tower.subalgebra
-@[priority 999] instance subsemiring (U : subsemiring S) : is_scalar_tower U S A :=
-of_algebra_map_eq $ λ x, rfl
-
-section
-local attribute [instance] algebra.of_is_subring subset.comm_ring
--- conflicts with is_scalar_tower.subalgebra
-@[priority 999] instance subring {S A : Type*} [comm_ring S] [ring A] [algebra S A]
-  (U : set S) [is_subring U] : is_scalar_tower U S A :=
-of_algebra_map_eq $ λ x, rfl
-end
-
-@[nolint instance_priority]
-instance of_ring_hom {R A B : Type*} [comm_semiring R] [comm_semiring A] [comm_semiring B]
-  [algebra R A] [algebra R B] (f : A →ₐ[R] B) :
-  @is_scalar_tower R A B _ (f.to_ring_hom.to_algebra.to_has_scalar) _ :=
-by { letI := (f : A →+* B).to_algebra, exact of_algebra_map_eq (λ x, (f.commutes x).symm) }
->>>>>>> add100aa
 
 instance polynomial : is_scalar_tower R S (polynomial A) :=
 of_algebra_map_eq $ λ x, congr_arg polynomial.C $ algebra_map_apply R S A x
@@ -122,17 +87,6 @@
 
 end comm_semiring
 
-<<<<<<< HEAD
-=======
-section division_ring
-variables [field R] [division_ring S] [algebra R S] [char_zero R] [char_zero S]
-
-instance rat : is_scalar_tower ℚ R S :=
-of_algebra_map_eq $ λ x, ((algebra_map R S).map_rat_cast x).symm
-
-end division_ring
-
->>>>>>> add100aa
 end is_scalar_tower
 
 namespace algebra
