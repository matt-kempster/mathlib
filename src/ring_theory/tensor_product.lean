--- conflicted
+++ resolved
@@ -10,11 +10,7 @@
 universes u v₁ v₂ v₃ v₄
 
 /-!
-<<<<<<< HEAD
-# Tensor products and algebras
-=======
 # The tensor product of R-algebras
->>>>>>> add100aa
 
 Let `R` be a (semi)ring and `A` an `R`-algebra.
 In this file we:
