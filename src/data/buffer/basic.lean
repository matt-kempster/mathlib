--- conflicted
+++ resolved
@@ -91,23 +91,11 @@
   { simp [append_list, hl, add_comm, add_assoc] }
 end
 
-<<<<<<< HEAD
-@[simp] lemma size_singleton (c : char) : [c].to_buffer.size = 1 := dec_trivial
-
-@[simp] lemma size_to_buffer (l : list char) : l.to_buffer.size = l.length :=
-=======
 @[simp] lemma size_to_buffer (l : list α) : l.to_buffer.size = l.length :=
->>>>>>> 00446030
 begin
   induction l with hd tl hl,
   { simpa },
   { rw [to_buffer_cons],
-<<<<<<< HEAD
-    simp [add_comm] },
-end
-
-@[simp] lemma read_push_back_left (b : buffer α) (a : α) {i : ℕ} (h : i < b.size) :
-=======
     have : [hd].to_buffer.size = 1 := rfl,
     simp [add_comm, this] }
 end
@@ -115,7 +103,6 @@
 lemma size_singleton (a : α) : [a].to_buffer.size = 1 := rfl
 
 lemma read_push_back_left (b : buffer α) (a : α) {i : ℕ} (h : i < b.size) :
->>>>>>> 00446030
   (b.push_back a).read ⟨i, by { convert nat.lt_succ_of_lt h, simp }⟩ = b.read ⟨i, h⟩ :=
 by { cases b, convert array.read_push_back_left _, simp }
 
@@ -133,17 +120,10 @@
     have hb' : i < (b.push_back hd).size := by { convert nat.lt_succ_of_lt h', simp },
     have : (append_list b (hd :: tl)).read ⟨i, h⟩ =
       read ((push_back b hd).append_list tl) ⟨i, hb⟩ := rfl,
-<<<<<<< HEAD
-    simp [this, hl _ hb hb', h'] }
-end
-
-@[simp] lemma read_append_list_left (b : buffer α) (l : list α) {i : ℕ} (h : i < b.size) :
-=======
     simp [this, hl _ hb hb', read_push_back_left _ _ h'] }
 end
 
 lemma read_append_list_left (b : buffer α) (l : list α) {i : ℕ} (h : i < b.size) :
->>>>>>> 00446030
   (b.append_list l).read ⟨i, by simpa using nat.lt_add_right _ _ _ h⟩ = b.read ⟨i, h⟩ :=
 read_append_list_left' b l _ h
 
@@ -156,31 +136,19 @@
     cases i,
     { convert read_append_list_left _ _ _;
       simp },
-<<<<<<< HEAD
-    { simp [nat.succ_lt_succ_iff] at h,
-=======
     { rw [list.length, nat.succ_lt_succ_iff] at h,
->>>>>>> 00446030
       have : b.size + i.succ = (b.push_back hd).size + i,
         { simp [add_comm, add_left_comm, nat.succ_eq_add_one] },
       convert hl (b.push_back hd) h } }
 end
 
-<<<<<<< HEAD
-lemma read_to_buffer' (l : list char) {i : ℕ} (h : i < l.to_buffer.size) (h' : i < l.length) :
-=======
 lemma read_to_buffer' (l : list α) {i : ℕ} (h : i < l.to_buffer.size) (h' : i < l.length) :
->>>>>>> 00446030
   l.to_buffer.read ⟨i, h⟩ = l.nth_le i h' :=
 begin
   cases l with hd tl,
   { simpa using h' },
   { have hi : i < ([hd].to_buffer.append_list tl).size := by simpa [add_comm] using h,
-<<<<<<< HEAD
-    rw [read_eq_read', to_buffer_cons, ←read_eq_read' _ _ hi],
-=======
     convert_to ([hd].to_buffer.append_list tl).read ⟨i, hi⟩ = _,
->>>>>>> 00446030
     cases i,
     { convert read_append_list_left _ _ _,
       simp },
@@ -188,19 +156,11 @@
       simp [nat.succ_eq_add_one, add_comm] } }
 end
 
-<<<<<<< HEAD
-@[simp] lemma read_to_buffer (l : list char) (i) :
-  l.to_buffer.read i = l.nth_le i (by { convert i.property, simp }) :=
-by { convert read_to_buffer' _ _ _, { simp }, { simpa using i.property } }
-
-lemma read_singleton (c : char) : [c].to_buffer.read ⟨0, by simp⟩ = c :=
-=======
 @[simp] lemma read_to_buffer (l : list α) (i) :
   l.to_buffer.read i = l.nth_le i (by { convert i.property, simp }) :=
 by { convert read_to_buffer' _ _ _, { simp }, { simpa using i.property } }
 
 lemma read_singleton (c : α) : [c].to_buffer.read ⟨0, by simp⟩ = c :=
->>>>>>> 00446030
 by simp
 
 /-- The natural equivalence between lists and buffers, using
