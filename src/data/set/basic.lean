--- conflicted
+++ resolved
@@ -890,12 +890,7 @@
 bot_sdiff
 
 theorem diff_eq_empty {s t : set α} : s \ t = ∅ ↔ s ⊆ t :=
-<<<<<<< HEAD
 sdiff_eq_bot_iff
-=======
-⟨assume h x hx, by_contradiction $ assume : x ∉ t, show x ∈ (∅ : set α), from h ▸ ⟨hx, this⟩,
-  assume h, eq_empty_of_subset_empty $ assume x ⟨hx, hnx⟩, hnx $ h hx⟩
->>>>>>> dc34b216
 
 @[simp] theorem diff_empty {s : set α} : s \ ∅ = s :=
 sdiff_bot
