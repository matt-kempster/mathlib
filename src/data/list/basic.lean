/-
Copyright (c) 2014 Parikshit Khanna. All rights reserved.
Released under Apache 2.0 license as described in the file LICENSE.
Authors: Parikshit Khanna, Jeremy Avigad, Leonardo de Moura, Floris van Doorn, Mario Carneiro
-/
import algebra.order_functions
import control.monad.basic
import data.nat.choose.basic
import order.rel_classes

/-!
# Basic properties of lists
-/

open function nat

namespace list
universes u v w x
variables {α : Type u} {β : Type v} {γ : Type w} {δ : Type x}

attribute [inline] list.head

instance : is_left_id (list α) has_append.append [] :=
⟨ nil_append ⟩

instance : is_right_id (list α) has_append.append [] :=
⟨ append_nil ⟩

instance : is_associative (list α) has_append.append :=
⟨ append_assoc ⟩

theorem cons_ne_nil (a : α) (l : list α) : a::l ≠ [].

theorem cons_ne_self (a : α) (l : list α) : a::l ≠ l :=
mt (congr_arg length) (nat.succ_ne_self _)

theorem head_eq_of_cons_eq {h₁ h₂ : α} {t₁ t₂ : list α} :
      (h₁::t₁) = (h₂::t₂) → h₁ = h₂ :=
assume Peq, list.no_confusion Peq (assume Pheq Pteq, Pheq)

theorem tail_eq_of_cons_eq {h₁ h₂ : α} {t₁ t₂ : list α} :
      (h₁::t₁) = (h₂::t₂) → t₁ = t₂ :=
assume Peq, list.no_confusion Peq (assume Pheq Pteq, Pteq)

@[simp] theorem cons_injective {a : α} : injective (cons a) :=
assume l₁ l₂, assume Pe, tail_eq_of_cons_eq Pe

theorem cons_inj (a : α) {l l' : list α} : a::l = a::l' ↔ l = l' :=
⟨λ e, cons_injective e, congr_arg _⟩

theorem exists_cons_of_ne_nil {l : list α} (h : l ≠ nil) : ∃ b L, l = b :: L :=
by { induction l with c l',  contradiction,  use [c,l'], }

/-! ### mem -/

theorem mem_singleton_self (a : α) : a ∈ [a] := mem_cons_self _ _

theorem eq_of_mem_singleton {a b : α} : a ∈ [b] → a = b :=
assume : a ∈ [b], or.elim (eq_or_mem_of_mem_cons this)
  (assume : a = b, this)
  (assume : a ∈ [], absurd this (not_mem_nil a))

@[simp] theorem mem_singleton {a b : α} : a ∈ [b] ↔ a = b :=
⟨eq_of_mem_singleton, or.inl⟩

theorem mem_of_mem_cons_of_mem {a b : α} {l : list α} : a ∈ b::l → b ∈ l → a ∈ l :=
assume ainbl binl, or.elim (eq_or_mem_of_mem_cons ainbl)
  (assume : a = b, begin subst a, exact binl end)
  (assume : a ∈ l, this)

theorem eq_or_ne_mem_of_mem {a b : α} {l : list α} (h : a ∈ b :: l) : a = b ∨ (a ≠ b ∧ a ∈ l) :=
classical.by_cases or.inl $ assume : a ≠ b, h.elim or.inl $ assume h, or.inr ⟨this, h⟩

theorem not_mem_append {a : α} {s t : list α} (h₁ : a ∉ s) (h₂ : a ∉ t) : a ∉ s ++ t :=
mt mem_append.1 $ not_or_distrib.2 ⟨h₁, h₂⟩

theorem ne_nil_of_mem {a : α} {l : list α} (h : a ∈ l) : l ≠ [] :=
by intro e; rw e at h; cases h

theorem mem_split {a : α} {l : list α} (h : a ∈ l) : ∃ s t : list α, l = s ++ a :: t :=
begin
  induction l with b l ih, {cases h}, rcases h with rfl | h,
  { exact ⟨[], l, rfl⟩ },
  { rcases ih h with ⟨s, t, rfl⟩,
    exact ⟨b::s, t, rfl⟩ }
end

theorem mem_of_ne_of_mem {a y : α} {l : list α} (h₁ : a ≠ y) (h₂ : a ∈ y :: l) : a ∈ l :=
or.elim (eq_or_mem_of_mem_cons h₂) (λe, absurd e h₁) (λr, r)

theorem ne_of_not_mem_cons {a b : α} {l : list α} : a ∉ b::l → a ≠ b :=
assume nin aeqb, absurd (or.inl aeqb) nin

theorem not_mem_of_not_mem_cons {a b : α} {l : list α} : a ∉ b::l → a ∉ l :=
assume nin nainl, absurd (or.inr nainl) nin

theorem not_mem_cons_of_ne_of_not_mem {a y : α} {l : list α} : a ≠ y → a ∉ l → a ∉ y::l :=
assume p1 p2, not.intro (assume Pain, absurd (eq_or_mem_of_mem_cons Pain) (not_or p1 p2))

theorem ne_and_not_mem_of_not_mem_cons {a y : α} {l : list α} : a ∉ y::l → a ≠ y ∧ a ∉ l :=
assume p, and.intro (ne_of_not_mem_cons p) (not_mem_of_not_mem_cons p)

theorem mem_map_of_mem (f : α → β) {a : α} {l : list α} (h : a ∈ l) : f a ∈ map f l :=
begin
  induction l with b l' ih,
  {cases h},
  {rcases h with rfl | h,
    {exact or.inl rfl},
    {exact or.inr (ih h)}}
end

theorem exists_of_mem_map {f : α → β} {b : β} {l : list α} (h : b ∈ map f l) :
  ∃ a, a ∈ l ∧ f a = b :=
begin
  induction l with c l' ih,
  {cases h},
  {cases (eq_or_mem_of_mem_cons h) with h h,
    {exact ⟨c, mem_cons_self _ _, h.symm⟩},
    {rcases ih h with ⟨a, ha₁, ha₂⟩,
      exact ⟨a, mem_cons_of_mem _ ha₁, ha₂⟩ }}
end

@[simp] theorem mem_map {f : α → β} {b : β} {l : list α} : b ∈ map f l ↔ ∃ a, a ∈ l ∧ f a = b :=
⟨exists_of_mem_map, λ ⟨a, la, h⟩, by rw [← h]; exact mem_map_of_mem f la⟩

theorem mem_map_of_injective {f : α → β} (H : injective f) {a : α} {l : list α} :
  f a ∈ map f l ↔ a ∈ l :=
⟨λ m, let ⟨a', m', e⟩ := exists_of_mem_map m in H e ▸ m', mem_map_of_mem _⟩

lemma forall_mem_map_iff {f : α → β} {l : list α} {P : β → Prop} :
  (∀ i ∈ l.map f, P i) ↔ ∀ j ∈ l, P (f j) :=
begin
  split,
  { assume H j hj,
    exact H (f j) (mem_map_of_mem f hj) },
  { assume H i hi,
    rcases mem_map.1 hi with ⟨j, hj, ji⟩,
    rw ← ji,
    exact H j hj }
end

@[simp] lemma map_eq_nil {f : α → β} {l : list α} : list.map f l = [] ↔ l = [] :=
⟨by cases l; simp only [forall_prop_of_true, map, forall_prop_of_false, not_false_iff],
  λ h, h.symm ▸ rfl⟩

@[simp] theorem mem_join {a : α} : ∀ {L : list (list α)}, a ∈ join L ↔ ∃ l, l ∈ L ∧ a ∈ l
| []       := ⟨false.elim, λ⟨_, h, _⟩, false.elim h⟩
| (c :: L) := by simp only [join, mem_append, @mem_join L, mem_cons_iff, or_and_distrib_right,
  exists_or_distrib, exists_eq_left]

theorem exists_of_mem_join {a : α} {L : list (list α)} : a ∈ join L → ∃ l, l ∈ L ∧ a ∈ l :=
mem_join.1

theorem mem_join_of_mem {a : α} {L : list (list α)} {l} (lL : l ∈ L) (al : a ∈ l) : a ∈ join L :=
mem_join.2 ⟨l, lL, al⟩

@[simp]
theorem mem_bind {b : β} {l : list α} {f : α → list β} : b ∈ list.bind l f ↔ ∃ a ∈ l, b ∈ f a :=
iff.trans mem_join
  ⟨λ ⟨l', h1, h2⟩, let ⟨a, al, fa⟩ := exists_of_mem_map h1 in ⟨a, al, fa.symm ▸ h2⟩,
  λ ⟨a, al, bfa⟩, ⟨f a, mem_map_of_mem _ al, bfa⟩⟩

theorem exists_of_mem_bind {b : β} {l : list α} {f : α → list β} :
  b ∈ list.bind l f → ∃ a ∈ l, b ∈ f a :=
mem_bind.1

theorem mem_bind_of_mem {b : β} {l : list α} {f : α → list β} {a} (al : a ∈ l) (h : b ∈ f a) :
  b ∈ list.bind l f :=
mem_bind.2 ⟨a, al, h⟩

lemma bind_map {g : α → list β} {f : β → γ} :
  ∀(l : list α), list.map f (l.bind g) = l.bind (λa, (g a).map f)
| [] := rfl
| (a::l) := by simp only [cons_bind, map_append, bind_map l]

/-! ### length -/

theorem length_eq_zero {l : list α} : length l = 0 ↔ l = [] :=
⟨eq_nil_of_length_eq_zero, λ h, h.symm ▸ rfl⟩

theorem length_pos_of_mem {a : α} : ∀ {l : list α}, a ∈ l → 0 < length l
| (b::l) _ := zero_lt_succ _

theorem exists_mem_of_length_pos : ∀ {l : list α}, 0 < length l → ∃ a, a ∈ l
| (b::l) _ := ⟨b, mem_cons_self _ _⟩

theorem length_pos_iff_exists_mem {l : list α} : 0 < length l ↔ ∃ a, a ∈ l :=
⟨exists_mem_of_length_pos, λ ⟨a, h⟩, length_pos_of_mem h⟩

theorem ne_nil_of_length_pos {l : list α} : 0 < length l → l ≠ [] :=
λ h1 h2, lt_irrefl 0 ((length_eq_zero.2 h2).subst h1)

theorem length_pos_of_ne_nil {l : list α} : l ≠ [] → 0 < length l :=
λ h, pos_iff_ne_zero.2 $ λ h0, h $ length_eq_zero.1 h0

theorem length_pos_iff_ne_nil {l : list α} : 0 < length l ↔ l ≠ [] :=
⟨ne_nil_of_length_pos, length_pos_of_ne_nil⟩

theorem length_eq_one {l : list α} : length l = 1 ↔ ∃ a, l = [a] :=
⟨match l with [a], _ := ⟨a, rfl⟩ end, λ ⟨a, e⟩, e.symm ▸ rfl⟩

lemma exists_of_length_succ {n} :
  ∀ l : list α, l.length = n + 1 → ∃ h t, l = h :: t
| [] H := absurd H.symm $ succ_ne_zero n
| (h :: t) H := ⟨h, t, rfl⟩

@[simp] lemma length_injective_iff : injective (list.length : list α → ℕ) ↔ subsingleton α :=
begin
  split,
  { intro h, refine ⟨λ x y, _⟩, suffices : [x] = [y], { simpa using this }, apply h, refl },
  { intros hα l1 l2 hl, induction l1 generalizing l2; cases l2,
    { refl }, { cases hl }, { cases hl },
    congr, exactI subsingleton.elim _ _, apply l1_ih, simpa using hl }
end

@[simp] lemma length_injective [subsingleton α] : injective (length : list α → ℕ) :=
length_injective_iff.mpr $ by apply_instance

/-! ### set-theoretic notation of lists -/

lemma empty_eq : (∅ : list α) = [] := by refl
lemma singleton_eq (x : α) : ({x} : list α) = [x] := rfl
lemma insert_neg [decidable_eq α] {x : α} {l : list α} (h : x ∉ l) :
  has_insert.insert x l = x :: l :=
if_neg h
lemma insert_pos [decidable_eq α] {x : α} {l : list α} (h : x ∈ l) :
  has_insert.insert x l = l :=
if_pos h
lemma doubleton_eq [decidable_eq α] {x y : α} (h : x ≠ y) : ({x, y} : list α) = [x, y] :=
by { rw [insert_neg, singleton_eq], rwa [singleton_eq, mem_singleton] }

/-! ### bounded quantifiers over lists -/

theorem forall_mem_nil (p : α → Prop) : ∀ x ∈ @nil α, p x.

theorem forall_mem_cons : ∀ {p : α → Prop} {a : α} {l : list α},
  (∀ x ∈ a :: l, p x) ↔ p a ∧ ∀ x ∈ l, p x :=
ball_cons

theorem forall_mem_of_forall_mem_cons {p : α → Prop} {a : α} {l : list α}
    (h : ∀ x ∈ a :: l, p x) :
  ∀ x ∈ l, p x :=
(forall_mem_cons.1 h).2

theorem forall_mem_singleton {p : α → Prop} {a : α} : (∀ x ∈ [a], p x) ↔ p a :=
by simp only [mem_singleton, forall_eq]

theorem forall_mem_append {p : α → Prop} {l₁ l₂ : list α} :
  (∀ x ∈ l₁ ++ l₂, p x) ↔ (∀ x ∈ l₁, p x) ∧ (∀ x ∈ l₂, p x) :=
by simp only [mem_append, or_imp_distrib, forall_and_distrib]

theorem not_exists_mem_nil (p : α → Prop) : ¬ ∃ x ∈ @nil α, p x.

theorem exists_mem_cons_of {p : α → Prop} {a : α} (l : list α) (h : p a) :
  ∃ x ∈ a :: l, p x :=
bex.intro a (mem_cons_self _ _) h

theorem exists_mem_cons_of_exists {p : α → Prop} {a : α} {l : list α} (h : ∃ x ∈ l, p x) :
  ∃ x ∈ a :: l, p x :=
bex.elim h (λ x xl px, bex.intro x (mem_cons_of_mem _ xl) px)

theorem or_exists_of_exists_mem_cons {p : α → Prop} {a : α} {l : list α} (h : ∃ x ∈ a :: l, p x) :
  p a ∨ ∃ x ∈ l, p x :=
bex.elim h (λ x xal px,
  or.elim (eq_or_mem_of_mem_cons xal)
    (assume : x = a, begin rw ←this, left, exact px end)
    (assume : x ∈ l, or.inr (bex.intro x this px)))

theorem exists_mem_cons_iff (p : α → Prop) (a : α) (l : list α) :
  (∃ x ∈ a :: l, p x) ↔ p a ∨ ∃ x ∈ l, p x :=
iff.intro or_exists_of_exists_mem_cons
  (assume h, or.elim h (exists_mem_cons_of l) exists_mem_cons_of_exists)

/-! ### list subset -/

theorem subset_def {l₁ l₂ : list α} : l₁ ⊆ l₂ ↔ ∀ ⦃a : α⦄, a ∈ l₁ → a ∈ l₂ := iff.rfl

theorem subset_append_of_subset_left (l l₁ l₂ : list α) : l ⊆ l₁ → l ⊆ l₁++l₂ :=
λ s, subset.trans s $ subset_append_left _ _

theorem subset_append_of_subset_right (l l₁ l₂ : list α) : l ⊆ l₂ → l ⊆ l₁++l₂ :=
λ s, subset.trans s $ subset_append_right _ _

@[simp] theorem cons_subset {a : α} {l m : list α} :
  a::l ⊆ m ↔ a ∈ m ∧ l ⊆ m :=
by simp only [subset_def, mem_cons_iff, or_imp_distrib, forall_and_distrib, forall_eq]

theorem cons_subset_of_subset_of_mem {a : α} {l m : list α}
  (ainm : a ∈ m) (lsubm : l ⊆ m) : a::l ⊆ m :=
cons_subset.2 ⟨ainm, lsubm⟩

theorem append_subset_of_subset_of_subset {l₁ l₂ l : list α} (l₁subl : l₁ ⊆ l) (l₂subl : l₂ ⊆ l) :
  l₁ ++ l₂ ⊆ l :=
λ a h, (mem_append.1 h).elim (@l₁subl _) (@l₂subl _)

@[simp] theorem append_subset_iff {l₁ l₂ l : list α} :
  l₁ ++ l₂ ⊆ l ↔ l₁ ⊆ l ∧ l₂ ⊆ l :=
begin
  split,
  { intro h, simp only [subset_def] at *, split; intros; simp* },
  { rintro ⟨h1, h2⟩, apply append_subset_of_subset_of_subset h1 h2 }
end

theorem eq_nil_of_subset_nil : ∀ {l : list α}, l ⊆ [] → l = []
| []     s := rfl
| (a::l) s := false.elim $ s $ mem_cons_self a l

theorem eq_nil_iff_forall_not_mem {l : list α} : l = [] ↔ ∀ a, a ∉ l :=
show l = [] ↔ l ⊆ [], from ⟨λ e, e ▸ subset.refl _, eq_nil_of_subset_nil⟩

theorem map_subset {l₁ l₂ : list α} (f : α → β) (H : l₁ ⊆ l₂) : map f l₁ ⊆ map f l₂ :=
λ x, by simp only [mem_map, not_and, exists_imp_distrib, and_imp]; exact λ a h e, ⟨a, H h, e⟩

theorem map_subset_iff {l₁ l₂ : list α} (f : α → β) (h : injective f) :
  map f l₁ ⊆ map f l₂ ↔ l₁ ⊆ l₂ :=
begin
  refine ⟨_, map_subset f⟩, intros h2 x hx,
  rcases mem_map.1 (h2 (mem_map_of_mem f hx)) with ⟨x', hx', hxx'⟩,
  cases h hxx', exact hx'
end

/-! ### append -/

lemma append_eq_has_append {L₁ L₂ : list α} : list.append L₁ L₂ = L₁ ++ L₂ := rfl

@[simp] lemma singleton_append {x : α} {l : list α} : [x] ++ l = x :: l := rfl

theorem append_ne_nil_of_ne_nil_left (s t : list α) : s ≠ [] → s ++ t ≠ [] :=
by induction s; intros; contradiction

theorem append_ne_nil_of_ne_nil_right (s t : list α) : t ≠ [] → s ++ t ≠ [] :=
by induction s; intros; contradiction

@[simp] lemma append_eq_nil {p q : list α} : (p ++ q) = [] ↔ p = [] ∧ q = [] :=
by cases p; simp only [nil_append, cons_append, eq_self_iff_true, true_and, false_and]

@[simp] lemma nil_eq_append_iff {a b : list α} : [] = a ++ b ↔ a = [] ∧ b = [] :=
by rw [eq_comm, append_eq_nil]

lemma append_eq_cons_iff {a b c : list α} {x : α} :
  a ++ b = x :: c ↔ (a = [] ∧ b = x :: c) ∨ (∃a', a = x :: a' ∧ c = a' ++ b) :=
by cases a; simp only [and_assoc, @eq_comm _ c, nil_append, cons_append, eq_self_iff_true,
  true_and, false_and, exists_false, false_or, or_false, exists_and_distrib_left, exists_eq_left']

lemma cons_eq_append_iff {a b c : list α} {x : α} :
  (x :: c : list α) = a ++ b ↔ (a = [] ∧ b = x :: c) ∨ (∃a', a = x :: a' ∧ c = a' ++ b) :=
by rw [eq_comm, append_eq_cons_iff]

lemma append_eq_append_iff {a b c d : list α} :
  a ++ b = c ++ d ↔ (∃a', c = a ++ a' ∧ b = a' ++ d) ∨ (∃c', a = c ++ c' ∧ d = c' ++ b) :=
begin
  induction a generalizing c,
  case nil { rw nil_append, split,
    { rintro rfl, left, exact ⟨_, rfl, rfl⟩ },
    { rintro (⟨a', rfl, rfl⟩ | ⟨a', H, rfl⟩), {refl}, {rw [← append_assoc, ← H], refl} } },
  case cons : a as ih {
    cases c,
    { simp only [cons_append, nil_append, false_and, exists_false, false_or, exists_eq_left'],
      exact eq_comm },
    { simp only [cons_append, @eq_comm _ a, ih, and_assoc, and_or_distrib_left,
        exists_and_distrib_left] } }
end

@[simp] theorem split_at_eq_take_drop : ∀ (n : ℕ) (l : list α), split_at n l = (take n l, drop n l)
| 0        a         := rfl
| (succ n) []        := rfl
| (succ n) (x :: xs) := by simp only [split_at, split_at_eq_take_drop n xs, take, drop]

@[simp] theorem take_append_drop : ∀ (n : ℕ) (l : list α), take n l ++ drop n l = l
| 0        a         := rfl
| (succ n) []        := rfl
| (succ n) (x :: xs) := congr_arg (cons x) $ take_append_drop n xs

-- TODO(Leo): cleanup proof after arith dec proc
theorem append_inj :
  ∀ {s₁ s₂ t₁ t₂ : list α}, s₁ ++ t₁ = s₂ ++ t₂ → length s₁ = length s₂ → s₁ = s₂ ∧ t₁ = t₂
| []      []      t₁ t₂ h hl := ⟨rfl, h⟩
| (a::s₁) []      t₁ t₂ h hl := list.no_confusion $ eq_nil_of_length_eq_zero hl
| []      (b::s₂) t₁ t₂ h hl := list.no_confusion $ eq_nil_of_length_eq_zero hl.symm
| (a::s₁) (b::s₂) t₁ t₂ h hl := list.no_confusion h $ λab hap,
  let ⟨e1, e2⟩ := @append_inj s₁ s₂ t₁ t₂ hap (succ.inj hl) in
  by rw [ab, e1, e2]; exact ⟨rfl, rfl⟩

theorem append_inj_right {s₁ s₂ t₁ t₂ : list α} (h : s₁ ++ t₁ = s₂ ++ t₂)
  (hl : length s₁ = length s₂) : t₁ = t₂ :=
(append_inj h hl).right

theorem append_inj_left {s₁ s₂ t₁ t₂ : list α} (h : s₁ ++ t₁ = s₂ ++ t₂)
  (hl : length s₁ = length s₂) : s₁ = s₂ :=
(append_inj h hl).left

theorem append_inj' {s₁ s₂ t₁ t₂ : list α} (h : s₁ ++ t₁ = s₂ ++ t₂) (hl : length t₁ = length t₂) :
  s₁ = s₂ ∧ t₁ = t₂ :=
append_inj h $ @nat.add_right_cancel _ (length t₁) _ $
let hap := congr_arg length h in by simp only [length_append] at hap; rwa [← hl] at hap

theorem append_inj_right' {s₁ s₂ t₁ t₂ : list α} (h : s₁ ++ t₁ = s₂ ++ t₂)
  (hl : length t₁ = length t₂) : t₁ = t₂ :=
(append_inj' h hl).right

theorem append_inj_left' {s₁ s₂ t₁ t₂ : list α} (h : s₁ ++ t₁ = s₂ ++ t₂)
  (hl : length t₁ = length t₂) : s₁ = s₂ :=
(append_inj' h hl).left

theorem append_left_cancel {s t₁ t₂ : list α} (h : s ++ t₁ = s ++ t₂) : t₁ = t₂ :=
append_inj_right h rfl

theorem append_right_cancel {s₁ s₂ t : list α} (h : s₁ ++ t = s₂ ++ t) : s₁ = s₂ :=
append_inj_left' h rfl

theorem append_right_inj {t₁ t₂ : list α} (s) : s ++ t₁ = s ++ t₂ ↔ t₁ = t₂ :=
⟨append_left_cancel, congr_arg _⟩

theorem append_left_inj {s₁ s₂ : list α} (t) : s₁ ++ t = s₂ ++ t ↔ s₁ = s₂ :=
⟨append_right_cancel, congr_arg _⟩

theorem map_eq_append_split {f : α → β} {l : list α} {s₁ s₂ : list β}
  (h : map f l = s₁ ++ s₂) : ∃ l₁ l₂, l = l₁ ++ l₂ ∧ map f l₁ = s₁ ∧ map f l₂ = s₂ :=
begin
  have := h, rw [← take_append_drop (length s₁) l] at this ⊢,
  rw map_append at this,
  refine ⟨_, _, rfl, append_inj this _⟩,
  rw [length_map, length_take, min_eq_left],
  rw [← length_map f l, h, length_append],
  apply nat.le_add_right
end

/-! ### repeat -/

@[simp] theorem repeat_succ (a : α) (n) : repeat a (n + 1) = a :: repeat a n := rfl

theorem eq_of_mem_repeat {a b : α} : ∀ {n}, b ∈ repeat a n → b = a
| (n+1) h := or.elim h id $ @eq_of_mem_repeat _

theorem eq_repeat_of_mem {a : α} : ∀ {l : list α}, (∀ b ∈ l, b = a) → l = repeat a l.length
| []     H := rfl
| (b::l) H := by cases forall_mem_cons.1 H with H₁ H₂;
  unfold length repeat; congr; [exact H₁, exact eq_repeat_of_mem H₂]

theorem eq_repeat' {a : α} {l : list α} : l = repeat a l.length ↔ ∀ b ∈ l, b = a :=
⟨λ h, h.symm ▸ λ b, eq_of_mem_repeat, eq_repeat_of_mem⟩

theorem eq_repeat {a : α} {n} {l : list α} : l = repeat a n ↔ length l = n ∧ ∀ b ∈ l, b = a :=
⟨λ h, h.symm ▸ ⟨length_repeat _ _, λ b, eq_of_mem_repeat⟩,
 λ ⟨e, al⟩, e ▸ eq_repeat_of_mem al⟩

theorem repeat_add (a : α) (m n) : repeat a (m + n) = repeat a m ++ repeat a n :=
by induction m; simp only [*, zero_add, succ_add, repeat]; split; refl

theorem repeat_subset_singleton (a : α) (n) : repeat a n ⊆ [a] :=
λ b h, mem_singleton.2 (eq_of_mem_repeat h)

@[simp] theorem map_const (l : list α) (b : β) : map (function.const α b) l = repeat b l.length :=
by induction l; [refl, simp only [*, map]]; split; refl

theorem eq_of_mem_map_const {b₁ b₂ : β} {l : list α} (h : b₁ ∈ map (function.const α b₂) l) :
  b₁ = b₂ :=
by rw map_const at h; exact eq_of_mem_repeat h

@[simp] theorem map_repeat (f : α → β) (a : α) (n) : map f (repeat a n) = repeat (f a) n :=
by induction n; [refl, simp only [*, repeat, map]]; split; refl

@[simp] theorem tail_repeat (a : α) (n) : tail (repeat a n) = repeat a n.pred :=
by cases n; refl

@[simp] theorem join_repeat_nil (n : ℕ) : join (repeat [] n) = @nil α :=
by induction n; [refl, simp only [*, repeat, join, append_nil]]

/-! ### pure -/

@[simp] theorem mem_pure {α} (x y : α) :
  x ∈ (pure y : list α) ↔ x = y := by simp! [pure,list.ret]

/-! ### bind -/

@[simp] theorem bind_eq_bind {α β} (f : α → list β) (l : list α) :
  l >>= f = l.bind f := rfl

@[simp] theorem bind_append (f : α → list β) (l₁ l₂ : list α) :
  (l₁ ++ l₂).bind f = l₁.bind f ++ l₂.bind f :=
append_bind _ _ _

@[simp] theorem bind_singleton (f : α → list β) (x : α) : [x].bind f = f x :=
append_nil (f x)

/-! ### concat -/

theorem concat_nil (a : α) : concat [] a = [a] := rfl

theorem concat_cons (a b : α) (l : list α) : concat (a :: l) b = a :: concat l b := rfl

@[simp] theorem concat_eq_append (a : α) (l : list α) : concat l a = l ++ [a] :=
by induction l; simp only [*, concat]; split; refl

theorem init_eq_of_concat_eq {a : α} {l₁ l₂ : list α} : concat l₁ a = concat l₂ a → l₁ = l₂ :=
begin
  intro h,
  rw [concat_eq_append, concat_eq_append] at h,
  exact append_right_cancel h
end

theorem last_eq_of_concat_eq {a b : α} {l : list α} : concat l a = concat l b → a = b :=
begin
  intro h,
  rw [concat_eq_append, concat_eq_append] at h,
  exact head_eq_of_cons_eq (append_left_cancel h)
end

theorem concat_ne_nil (a : α) (l : list α) : concat l a ≠ [] :=
by simp

theorem concat_append (a : α) (l₁ l₂ : list α) : concat l₁ a ++ l₂ = l₁ ++ a :: l₂ :=
by simp

theorem length_concat (a : α) (l : list α) : length (concat l a) = succ (length l) :=
by simp only [concat_eq_append, length_append, length]

theorem append_concat (a : α) (l₁ l₂ : list α) : l₁ ++ concat l₂ a = concat (l₁ ++ l₂) a :=
by simp

/-! ### reverse -/

@[simp] theorem reverse_nil : reverse (@nil α) = [] := rfl

local attribute [simp] reverse_core

@[simp] theorem reverse_cons (a : α) (l : list α) : reverse (a::l) = reverse l ++ [a] :=
have aux : ∀ l₁ l₂, reverse_core l₁ l₂ ++ [a] = reverse_core l₁ (l₂ ++ [a]),
by intro l₁; induction l₁; intros; [refl, simp only [*, reverse_core, cons_append]],
(aux l nil).symm

theorem reverse_core_eq (l₁ l₂ : list α) : reverse_core l₁ l₂ = reverse l₁ ++ l₂ :=
by induction l₁ generalizing l₂; [refl, simp only [*, reverse_core, reverse_cons, append_assoc]];
  refl

theorem reverse_cons' (a : α) (l : list α) : reverse (a::l) = concat (reverse l) a :=
by simp only [reverse_cons, concat_eq_append]

@[simp] theorem reverse_singleton (a : α) : reverse [a] = [a] := rfl

@[simp] theorem reverse_append (s t : list α) : reverse (s ++ t) = (reverse t) ++ (reverse s) :=
by induction s; [rw [nil_append, reverse_nil, append_nil],
simp only [*, cons_append, reverse_cons, append_assoc]]

theorem reverse_concat (l : list α) (a : α) : reverse (concat l a) = a :: reverse l :=
by rw [concat_eq_append, reverse_append, reverse_singleton, singleton_append]

@[simp] theorem reverse_reverse (l : list α) : reverse (reverse l) = l :=
by induction l; [refl, simp only [*, reverse_cons, reverse_append]]; refl

@[simp] theorem reverse_involutive : involutive (@reverse α) :=
λ l, reverse_reverse l

@[simp] theorem reverse_injective : injective (@reverse α) :=
reverse_involutive.injective

@[simp] theorem reverse_inj {l₁ l₂ : list α} : reverse l₁ = reverse l₂ ↔ l₁ = l₂ :=
reverse_injective.eq_iff

@[simp] theorem reverse_eq_nil {l : list α} : reverse l = [] ↔ l = [] :=
@reverse_inj _ l []

theorem concat_eq_reverse_cons (a : α) (l : list α) : concat l a = reverse (a :: reverse l) :=
by simp only [concat_eq_append, reverse_cons, reverse_reverse]

@[simp] theorem length_reverse (l : list α) : length (reverse l) = length l :=
by induction l; [refl, simp only [*, reverse_cons, length_append, length]]

@[simp] theorem map_reverse (f : α → β) (l : list α) : map f (reverse l) = reverse (map f l) :=
by induction l; [refl, simp only [*, map, reverse_cons, map_append]]

theorem map_reverse_core (f : α → β) (l₁ l₂ : list α) :
  map f (reverse_core l₁ l₂) = reverse_core (map f l₁) (map f l₂) :=
by simp only [reverse_core_eq, map_append, map_reverse]

@[simp] theorem mem_reverse {a : α} {l : list α} : a ∈ reverse l ↔ a ∈ l :=
by induction l; [refl, simp only [*, reverse_cons, mem_append, mem_singleton, mem_cons_iff,
  not_mem_nil, false_or, or_false, or_comm]]

@[simp] theorem reverse_repeat (a : α) (n) : reverse (repeat a n) = repeat a n :=
eq_repeat.2 ⟨by simp only [length_reverse, length_repeat],
  λ b h, eq_of_mem_repeat (mem_reverse.1 h)⟩

/-! ### is_nil -/

lemma is_nil_iff_eq_nil {l : list α} : l.is_nil ↔ l = [] :=
list.cases_on l (by simp [is_nil]) (by simp [is_nil])

/-! ### init -/

@[simp] theorem length_init : ∀ (l : list α), length (init l) = length l - 1
| [] := rfl
| [a] := rfl
| (a :: b :: l) :=
begin
  rw init,
  simp only [add_left_inj, length, succ_add_sub_one],
  exact length_init (b :: l)
end

/-! ### last -/

@[simp] theorem last_cons {a : α} {l : list α} :
  ∀ (h₁ : a :: l ≠ nil) (h₂ : l ≠ nil), last (a :: l) h₁ = last l h₂ :=
by {induction l; intros, contradiction, reflexivity}

@[simp] theorem last_append {a : α} (l : list α) (h : l ++ [a] ≠ []) : last (l ++ [a]) h = a :=
by induction l;
  [refl, simp only [cons_append, last_cons _ (λ H, cons_ne_nil _ _ (append_eq_nil.1 H).2), *]]

theorem last_concat {a : α} (l : list α) (h : concat l a ≠ []) : last (concat l a) h = a :=
by simp only [concat_eq_append, last_append]

@[simp] theorem last_singleton (a : α) (h : [a] ≠ []) : last [a] h = a := rfl

@[simp] theorem last_cons_cons (a₁ a₂ : α) (l : list α) (h : a₁::a₂::l ≠ []) :
  last (a₁::a₂::l) h = last (a₂::l) (cons_ne_nil a₂ l) := rfl

theorem init_append_last : ∀ {l : list α} (h : l ≠ []), init l ++ [last l h] = l
| [] h := absurd rfl h
| [a] h := rfl
| (a::b::l) h :=
begin
  rw [init, cons_append, last_cons (cons_ne_nil _ _) (cons_ne_nil _ _)],
  congr,
  exact init_append_last (cons_ne_nil b l)
end

theorem last_congr {l₁ l₂ : list α} (h₁ : l₁ ≠ []) (h₂ : l₂ ≠ []) (h₃ : l₁ = l₂) :
  last l₁ h₁ = last l₂ h₂ :=
by subst l₁

theorem last_mem : ∀ {l : list α} (h : l ≠ []), last l h ∈ l
| [] h := absurd rfl h
| [a] h := or.inl rfl
| (a::b::l) h := or.inr $ by { rw [last_cons_cons], exact last_mem (cons_ne_nil b l) }

lemma last_repeat_succ (a m : ℕ) :
  (repeat a m.succ).last (ne_nil_of_length_eq_succ
  (show (repeat a m.succ).length = m.succ, by rw length_repeat)) = a :=
begin
  induction m with k IH,
  { simp },
  { simpa only [repeat_succ, last] }
end

/-! ### last' -/

@[simp] theorem last'_is_none :
  ∀ {l : list α}, (last' l).is_none ↔ l = []
| [] := by simp
| [a] := by simp
| (a::b::l) := by simp [@last'_is_none (b::l)]

@[simp] theorem last'_is_some : ∀ {l : list α}, l.last'.is_some ↔ l ≠ []
| [] := by simp
| [a] := by simp
| (a::b::l) := by simp [@last'_is_some (b::l)]

theorem mem_last'_eq_last : ∀ {l : list α} {x : α}, x ∈ l.last' → ∃ h, x = last l h
| [] x hx := false.elim $ by simpa using hx
| [a] x hx := have a = x, by simpa using hx, this ▸ ⟨cons_ne_nil a [], rfl⟩
| (a::b::l) x hx :=
  begin
    rw last' at hx,
    rcases mem_last'_eq_last hx with ⟨h₁, h₂⟩,
    use cons_ne_nil _ _,
    rwa [last_cons]
  end

theorem mem_of_mem_last' {l : list α} {a : α} (ha : a ∈ l.last') : a ∈ l :=
let ⟨h₁, h₂⟩ := mem_last'_eq_last ha in h₂.symm ▸ last_mem _

theorem init_append_last' : ∀ {l : list α} (a ∈ l.last'), init l ++ [a] = l
| [] a ha := (option.not_mem_none a ha).elim
| [a] _ rfl := rfl
| (a :: b :: l) c hc := by { rw [last'] at hc, rw [init, cons_append, init_append_last' _ hc] }

theorem ilast_eq_last' [inhabited α] : ∀ l : list α, l.ilast = l.last'.iget
| [] := by simp [ilast, arbitrary]
| [a] := rfl
| [a, b] := rfl
| [a, b, c] := rfl
| (a :: b :: c :: l) := by simp [ilast, ilast_eq_last' (c :: l)]

@[simp] theorem last'_append_cons : ∀ (l₁ : list α) (a : α) (l₂ : list α),
  last' (l₁ ++ a :: l₂) = last' (a :: l₂)
| [] a l₂ := rfl
| [b] a l₂ := rfl
| (b::c::l₁) a l₂ := by rw [cons_append, cons_append, last', ← cons_append, last'_append_cons]

theorem last'_append_of_ne_nil (l₁ : list α) : ∀ {l₂ : list α} (hl₂ : l₂ ≠ []),
  last' (l₁ ++ l₂) = last' l₂
| [] hl₂ := by contradiction
| (b::l₂) _ := last'_append_cons l₁ b l₂

/-! ### head(') and tail -/

theorem head_eq_head' [inhabited α] (l : list α) : head l = (head' l).iget :=
by cases l; refl

theorem mem_of_mem_head' {x : α} : ∀ {l : list α}, x ∈ l.head' → x ∈ l
| [] h := (option.not_mem_none _ h).elim
| (a::l) h := by { simp only [head', option.mem_def] at h, exact h ▸ or.inl rfl }

@[simp] theorem head_cons [inhabited α] (a : α) (l : list α) : head (a::l) = a := rfl

@[simp] theorem tail_nil : tail (@nil α) = [] := rfl

@[simp] theorem tail_cons (a : α) (l : list α) : tail (a::l) = l := rfl

@[simp] theorem head_append [inhabited α] (t : list α) {s : list α} (h : s ≠ []) :
  head (s ++ t) = head s :=
by {induction s, contradiction, refl}

theorem tail_append_singleton_of_ne_nil {a : α} {l : list α} (h : l ≠ nil) :
  tail (l ++ [a]) = tail l ++ [a] :=
by { induction l,  contradiction, rw [tail,cons_append,tail], }

theorem cons_head'_tail : ∀ {l : list α} {a : α} (h : a ∈ head' l), a :: tail l = l
| [] a h := by contradiction
| (b::l) a h := by { simp at h, simp [h] }

theorem head_mem_head' [inhabited α] : ∀ {l : list α} (h : l ≠ []), head l ∈ head' l
| [] h := by contradiction
| (a::l) h := rfl

theorem cons_head_tail [inhabited α] {l : list α} (h : l ≠ []) : (head l)::(tail l) = l :=
cons_head'_tail (head_mem_head' h)

@[simp] theorem head'_map (f : α → β) (l) : head' (map f l) = (head' l).map f := by cases l; refl

/-! ### Induction from the right -/

/-- Induction principle from the right for lists: if a property holds for the empty list, and
for `l ++ [a]` if it holds for `l`, then it holds for all lists. The principle is given for
a `Sort`-valued predicate, i.e., it can also be used to construct data. -/
@[elab_as_eliminator] def reverse_rec_on {C : list α → Sort*}
  (l : list α) (H0 : C [])
  (H1 : ∀ (l : list α) (a : α), C l → C (l ++ [a])) : C l :=
begin
  rw ← reverse_reverse l,
  induction reverse l,
  { exact H0 },
  { rw reverse_cons, exact H1 _ _ ih }
end

/-- Bidirectional induction principle for lists: if a property holds for the empty list, the
singleton list, and `a :: (l ++ [b])` from `l`, then it holds for all lists. This can be used to
prove statements about palindromes. The principle is given for a `Sort`-valued predicate, i.e., it
can also be used to construct data. -/
def bidirectional_rec {C : list α → Sort*}
    (H0 : C []) (H1 : ∀ (a : α), C [a])
    (Hn : ∀ (a : α) (l : list α) (b : α), C l → C (a :: (l ++ [b]))) : ∀ l, C l
| [] := H0
| [a] := H1 a
| (a :: b :: l) :=
let l' := init (b :: l), b' := last (b :: l) (cons_ne_nil _ _) in
have length l' < length (a :: b :: l), by { change _ < length l + 2, simp },
begin
  rw ←init_append_last (cons_ne_nil b l),
  have : C l', from bidirectional_rec l',
  exact Hn a l' b' ‹C l'›
end
using_well_founded { rel_tac := λ _ _, `[exact ⟨_, measure_wf list.length⟩] }

/-- Like `bidirectional_rec`, but with the list parameter placed first. -/
@[elab_as_eliminator] def bidirectional_rec_on {C : list α → Sort*}
    (l : list α) (H0 : C []) (H1 : ∀ (a : α), C [a])
    (Hn : ∀ (a : α) (l : list α) (b : α), C l → C (a :: (l ++ [b]))) : C l :=
bidirectional_rec H0 H1 Hn l

/-! ### sublists -/

@[simp] theorem nil_sublist : Π (l : list α), [] <+ l
| []       := sublist.slnil
| (a :: l) := sublist.cons _ _ a (nil_sublist l)

@[refl, simp] theorem sublist.refl : Π (l : list α), l <+ l
| []       := sublist.slnil
| (a :: l) := sublist.cons2 _ _ a (sublist.refl l)

@[trans] theorem sublist.trans {l₁ l₂ l₃ : list α} (h₁ : l₁ <+ l₂) (h₂ : l₂ <+ l₃) : l₁ <+ l₃ :=
sublist.rec_on h₂ (λ_ s, s)
  (λl₂ l₃ a h₂ IH l₁ h₁, sublist.cons _ _ _ (IH l₁ h₁))
  (λl₂ l₃ a h₂ IH l₁ h₁, @sublist.cases_on _ (λl₁ l₂', l₂' = a :: l₂ → l₁ <+ a :: l₃) _ _ h₁
    (λ_, nil_sublist _)
    (λl₁ l₂' a' h₁' e, match a', l₂', e, h₁' with ._, ._, rfl, h₁ :=
      sublist.cons _ _ _ (IH _ h₁) end)
    (λl₁ l₂' a' h₁' e, match a', l₂', e, h₁' with ._, ._, rfl, h₁ :=
      sublist.cons2 _ _ _ (IH _ h₁) end) rfl)
  l₁ h₁

@[simp] theorem sublist_cons (a : α) (l : list α) : l <+ a::l :=
sublist.cons _ _ _ (sublist.refl l)

theorem sublist_of_cons_sublist {a : α} {l₁ l₂ : list α} : a::l₁ <+ l₂ → l₁ <+ l₂ :=
sublist.trans (sublist_cons a l₁)

theorem cons_sublist_cons {l₁ l₂ : list α} (a : α) (s : l₁ <+ l₂) : a::l₁ <+ a::l₂ :=
sublist.cons2 _ _ _ s

@[simp] theorem sublist_append_left : Π (l₁ l₂ : list α), l₁ <+ l₁++l₂
| []      l₂ := nil_sublist _
| (a::l₁) l₂ := cons_sublist_cons _ (sublist_append_left l₁ l₂)

@[simp] theorem sublist_append_right : Π (l₁ l₂ : list α), l₂ <+ l₁++l₂
| []      l₂ := sublist.refl _
| (a::l₁) l₂ := sublist.cons _ _ _ (sublist_append_right l₁ l₂)

theorem sublist_cons_of_sublist (a : α) {l₁ l₂ : list α} : l₁ <+ l₂ → l₁ <+ a::l₂ :=
sublist.cons _ _ _

theorem sublist_append_of_sublist_left {l l₁ l₂ : list α} (s : l <+ l₁) : l <+ l₁++l₂ :=
s.trans $ sublist_append_left _ _

theorem sublist_append_of_sublist_right {l l₁ l₂ : list α} (s : l <+ l₂) : l <+ l₁++l₂ :=
s.trans $ sublist_append_right _ _

theorem sublist_of_cons_sublist_cons {l₁ l₂ : list α} : ∀ {a : α}, a::l₁ <+ a::l₂ → l₁ <+ l₂
| ._ (sublist.cons  ._ ._ a s) := sublist_of_cons_sublist s
| ._ (sublist.cons2 ._ ._ a s) := s

theorem cons_sublist_cons_iff {l₁ l₂ : list α} {a : α} : a::l₁ <+ a::l₂ ↔ l₁ <+ l₂ :=
⟨sublist_of_cons_sublist_cons, cons_sublist_cons _⟩

@[simp] theorem append_sublist_append_left {l₁ l₂ : list α} : ∀ l, l++l₁ <+ l++l₂ ↔ l₁ <+ l₂
| []     := iff.rfl
| (a::l) := cons_sublist_cons_iff.trans (append_sublist_append_left l)

theorem sublist.append_right {l₁ l₂ : list α} (h : l₁ <+ l₂) (l) : l₁++l <+ l₂++l :=
begin
  induction h with _ _ a _ ih _ _ a _ ih,
  { refl },
  { apply sublist_cons_of_sublist a ih },
  { apply cons_sublist_cons a ih }
end

theorem sublist_or_mem_of_sublist {l l₁ l₂ : list α} {a : α} (h : l <+ l₁ ++ a::l₂) :
  l <+ l₁ ++ l₂ ∨ a ∈ l :=
begin
  induction l₁ with b l₁ IH generalizing l,
  { cases h, { left, exact ‹l <+ l₂› }, { right, apply mem_cons_self } },
  { cases h with _ _ _ h _ _ _ h,
    { exact or.imp_left (sublist_cons_of_sublist _) (IH h) },
    { exact (IH h).imp (cons_sublist_cons _) (mem_cons_of_mem _) } }
end

theorem sublist.reverse {l₁ l₂ : list α} (h : l₁ <+ l₂) : l₁.reverse <+ l₂.reverse :=
begin
  induction h with _ _ _ _ ih _ _ a _ ih, {refl},
  { rw reverse_cons, exact sublist_append_of_sublist_left ih },
  { rw [reverse_cons, reverse_cons], exact ih.append_right [a] }
end

@[simp] theorem reverse_sublist_iff {l₁ l₂ : list α} : l₁.reverse <+ l₂.reverse ↔ l₁ <+ l₂ :=
⟨λ h, l₁.reverse_reverse ▸ l₂.reverse_reverse ▸ h.reverse, sublist.reverse⟩

@[simp] theorem append_sublist_append_right {l₁ l₂ : list α} (l) : l₁++l <+ l₂++l ↔ l₁ <+ l₂ :=
⟨λ h, by simpa only [reverse_append, append_sublist_append_left, reverse_sublist_iff]
  using h.reverse,
 λ h, h.append_right l⟩

theorem sublist.append {l₁ l₂ r₁ r₂ : list α}
  (hl : l₁ <+ l₂) (hr : r₁ <+ r₂) : l₁ ++ r₁ <+ l₂ ++ r₂ :=
(hl.append_right _).trans ((append_sublist_append_left _).2 hr)

theorem sublist.subset : Π {l₁ l₂ : list α}, l₁ <+ l₂ → l₁ ⊆ l₂
| ._ ._ sublist.slnil             b h := h
| ._ ._ (sublist.cons  l₁ l₂ a s) b h := mem_cons_of_mem _ (sublist.subset s h)
| ._ ._ (sublist.cons2 l₁ l₂ a s) b h :=
  match eq_or_mem_of_mem_cons h with
  | or.inl h := h ▸ mem_cons_self _ _
  | or.inr h := mem_cons_of_mem _ (sublist.subset s h)
  end

theorem singleton_sublist {a : α} {l} : [a] <+ l ↔ a ∈ l :=
⟨λ h, h.subset (mem_singleton_self _), λ h,
let ⟨s, t, e⟩ := mem_split h in e.symm ▸
  (cons_sublist_cons _ (nil_sublist _)).trans (sublist_append_right _ _)⟩

theorem eq_nil_of_sublist_nil {l : list α} (s : l <+ []) : l = [] :=
eq_nil_of_subset_nil $ s.subset

theorem repeat_sublist_repeat (a : α) {m n} : repeat a m <+ repeat a n ↔ m ≤ n :=
⟨λ h, by simpa only [length_repeat] using length_le_of_sublist h,
 λ h, by induction h; [refl, simp only [*, repeat_succ, sublist.cons]] ⟩

theorem eq_of_sublist_of_length_eq : ∀ {l₁ l₂ : list α}, l₁ <+ l₂ → length l₁ = length l₂ → l₁ = l₂
| ._ ._ sublist.slnil             h := rfl
| ._ ._ (sublist.cons  l₁ l₂ a s) h :=
  absurd (length_le_of_sublist s) $ not_le_of_gt $ by rw h; apply lt_succ_self
| ._ ._ (sublist.cons2 l₁ l₂ a s) h :=
  by rw [length, length] at h; injection h with h; rw eq_of_sublist_of_length_eq s h

theorem eq_of_sublist_of_length_le {l₁ l₂ : list α} (s : l₁ <+ l₂) (h : length l₂ ≤ length l₁) :
  l₁ = l₂ :=
eq_of_sublist_of_length_eq s (le_antisymm (length_le_of_sublist s) h)

theorem sublist.antisymm {l₁ l₂ : list α} (s₁ : l₁ <+ l₂) (s₂ : l₂ <+ l₁) : l₁ = l₂ :=
eq_of_sublist_of_length_le s₁ (length_le_of_sublist s₂)

instance decidable_sublist [decidable_eq α] : ∀ (l₁ l₂ : list α), decidable (l₁ <+ l₂)
| []      l₂      := is_true $ nil_sublist _
| (a::l₁) []      := is_false $ λh, list.no_confusion $ eq_nil_of_sublist_nil h
| (a::l₁) (b::l₂) :=
  if h : a = b then
    decidable_of_decidable_of_iff (decidable_sublist l₁ l₂) $
      by rw [← h]; exact ⟨cons_sublist_cons _, sublist_of_cons_sublist_cons⟩
  else decidable_of_decidable_of_iff (decidable_sublist (a::l₁) l₂)
    ⟨sublist_cons_of_sublist _, λs, match a, l₁, s, h with
    | a, l₁, sublist.cons ._ ._ ._ s', h := s'
    | ._, ._, sublist.cons2 t ._ ._ s', h := absurd rfl h
    end⟩

/-! ### index_of -/

section index_of
variable [decidable_eq α]

@[simp] theorem index_of_nil (a : α) : index_of a [] = 0 := rfl

theorem index_of_cons (a b : α) (l : list α) :
  index_of a (b::l) = if a = b then 0 else succ (index_of a l) := rfl

theorem index_of_cons_eq {a b : α} (l : list α) : a = b → index_of a (b::l) = 0 :=
assume e, if_pos e

@[simp] theorem index_of_cons_self (a : α) (l : list α) : index_of a (a::l) = 0 :=
index_of_cons_eq _ rfl

@[simp, priority 990]
theorem index_of_cons_ne {a b : α} (l : list α) : a ≠ b → index_of a (b::l) = succ (index_of a l) :=
assume n, if_neg n

theorem index_of_eq_length {a : α} {l : list α} : index_of a l = length l ↔ a ∉ l :=
begin
  induction l with b l ih,
  { exact iff_of_true rfl (not_mem_nil _) },
  simp only [length, mem_cons_iff, index_of_cons], split_ifs,
  { exact iff_of_false (by rintro ⟨⟩) (λ H, H $ or.inl h) },
  { simp only [h, false_or], rw ← ih, exact succ_inj' }
end

@[simp, priority 980]
theorem index_of_of_not_mem {l : list α} {a : α} : a ∉ l → index_of a l = length l :=
index_of_eq_length.2

theorem index_of_le_length {a : α} {l : list α} : index_of a l ≤ length l :=
begin
  induction l with b l ih, {refl},
  simp only [length, index_of_cons],
  by_cases h : a = b, {rw if_pos h, exact nat.zero_le _},
  rw if_neg h, exact succ_le_succ ih
end

theorem index_of_lt_length {a} {l : list α} : index_of a l < length l ↔ a ∈ l :=
⟨λh, by_contradiction $ λ al, ne_of_lt h $ index_of_eq_length.2 al,
λal, lt_of_le_of_ne index_of_le_length $ λ h, index_of_eq_length.1 h al⟩

end index_of

/-! ### nth element -/

theorem nth_le_of_mem : ∀ {a} {l : list α}, a ∈ l → ∃ n h, nth_le l n h = a
| a (_ :: l) (or.inl rfl) := ⟨0, succ_pos _, rfl⟩
| a (b :: l) (or.inr m)   :=
  let ⟨n, h, e⟩ := nth_le_of_mem m in ⟨n+1, succ_lt_succ h, e⟩

theorem nth_le_nth : ∀ {l : list α} {n} h, nth l n = some (nth_le l n h)
| (a :: l) 0     h := rfl
| (a :: l) (n+1) h := @nth_le_nth l n _

theorem nth_len_le : ∀ {l : list α} {n}, length l ≤ n → nth l n = none
| []       n     h := rfl
| (a :: l) (n+1) h := nth_len_le (le_of_succ_le_succ h)

theorem nth_eq_some {l : list α} {n a} : nth l n = some a ↔ ∃ h, nth_le l n h = a :=
⟨λ e,
  have h : n < length l, from lt_of_not_ge $ λ hn,
    by rw nth_len_le hn at e; contradiction,
  ⟨h, by rw nth_le_nth h at e;
    injection e with e; apply nth_le_mem⟩,
λ ⟨h, e⟩, e ▸ nth_le_nth _⟩

@[simp]
theorem nth_eq_none_iff : ∀ {l : list α} {n}, nth l n = none ↔ length l ≤ n :=
begin
  intros, split,
  { intro h, by_contradiction h',
    have h₂ : ∃ h, l.nth_le n h = l.nth_le n (lt_of_not_ge h') := ⟨lt_of_not_ge h', rfl⟩,
    rw [← nth_eq_some, h] at h₂, cases h₂ },
  { solve_by_elim [nth_len_le] },
end

theorem nth_of_mem {a} {l : list α} (h : a ∈ l) : ∃ n, nth l n = some a :=
let ⟨n, h, e⟩ := nth_le_of_mem h in ⟨n, by rw [nth_le_nth, e]⟩

theorem nth_le_mem : ∀ (l : list α) n h, nth_le l n h ∈ l
| (a :: l) 0     h := mem_cons_self _ _
| (a :: l) (n+1) h := mem_cons_of_mem _ (nth_le_mem l _ _)

theorem nth_mem {l : list α} {n a} (e : nth l n = some a) : a ∈ l :=
let ⟨h, e⟩ := nth_eq_some.1 e in e ▸ nth_le_mem _ _ _

theorem mem_iff_nth_le {a} {l : list α} : a ∈ l ↔ ∃ n h, nth_le l n h = a :=
⟨nth_le_of_mem, λ ⟨n, h, e⟩, e ▸ nth_le_mem _ _ _⟩

theorem mem_iff_nth {a} {l : list α} : a ∈ l ↔ ∃ n, nth l n = some a :=
mem_iff_nth_le.trans $ exists_congr $ λ n, nth_eq_some.symm

lemma nth_injective {α : Type u} {xs : list α} {i j : ℕ}
  (h₀ : i < xs.length)
  (h₁ : nodup xs)
  (h₂ : xs.nth i = xs.nth j) : i = j :=
begin
  induction xs with x xs generalizing i j,
  { cases h₀ },
  { cases i; cases j,
    case nat.zero nat.zero
    { refl },
    case nat.succ nat.succ
    { congr, cases h₁,
      apply xs_ih;
      solve_by_elim [lt_of_succ_lt_succ] },
    iterate 2
    { dsimp at h₂,
      cases h₁ with _ _ h h',
      cases h x _ rfl,
      rw mem_iff_nth,
      exact ⟨_, h₂.symm⟩ <|>
        exact ⟨_, h₂⟩ } },
end

@[simp] theorem nth_map (f : α → β) : ∀ l n, nth (map f l) n = (nth l n).map f
| []       n     := rfl
| (a :: l) 0     := rfl
| (a :: l) (n+1) := nth_map l n

theorem nth_le_map (f : α → β) {l n} (H1 H2) : nth_le (map f l) n H1 = f (nth_le l n H2) :=
option.some.inj $ by rw [← nth_le_nth, nth_map, nth_le_nth]; refl

/-- A version of `nth_le_map` that can be used for rewriting. -/
theorem nth_le_map_rev (f : α → β) {l n} (H) :
  f (nth_le l n H) = nth_le (map f l) n ((length_map f l).symm ▸ H) :=
(nth_le_map f _ _).symm

@[simp] theorem nth_le_map' (f : α → β) {l n} (H) :
  nth_le (map f l) n H = f (nth_le l n (length_map f l ▸ H)) :=
nth_le_map f _ _

/-- If one has `nth_le L i hi` in a formula and `h : L = L'`, one can not `rw h` in the formula as
`hi` gives `i < L.length` and not `i < L'.length`. The lemma `nth_le_of_eq` can be used to make
such a rewrite, with `rw (nth_le_of_eq h)`. -/
lemma nth_le_of_eq {L L' : list α} (h : L = L') {i : ℕ} (hi : i < L.length) :
  nth_le L i hi = nth_le L' i (h ▸ hi) :=
by { congr, exact h}

@[simp] lemma nth_le_singleton (a : α) {n : ℕ} (hn : n < 1) :
  nth_le [a] n hn = a :=
have hn0 : n = 0 := le_zero_iff.1 (le_of_lt_succ hn),
by subst hn0; refl

lemma nth_le_zero [inhabited α] {L : list α} (h : 0 < L.length) :
  L.nth_le 0 h = L.head :=
by { cases L, cases h, simp, }

lemma nth_le_append : ∀ {l₁ l₂ : list α} {n : ℕ} (hn₁) (hn₂),
  (l₁ ++ l₂).nth_le n hn₁ = l₁.nth_le n hn₂
| []     _ n     hn₁ hn₂  := (not_lt_zero _ hn₂).elim
| (a::l) _ 0     hn₁ hn₂ := rfl
| (a::l) _ (n+1) hn₁ hn₂ := by simp only [nth_le, cons_append];
                         exact nth_le_append _ _

lemma nth_le_append_right_aux {l₁ l₂ : list α} {n : ℕ}
  (h₁ : l₁.length ≤ n) (h₂ : n < (l₁ ++ l₂).length) : n - l₁.length < l₂.length :=
begin
  rw list.length_append at h₂,
  convert (nat.sub_lt_sub_right_iff h₁).mpr h₂,
  simp,
end

lemma nth_le_append_right : ∀ {l₁ l₂ : list α} {n : ℕ} (h₁ : l₁.length ≤ n) (h₂),
  (l₁ ++ l₂).nth_le n h₂ = l₂.nth_le (n - l₁.length) (nth_le_append_right_aux h₁ h₂)
| []       _ n     h₁ h₂ := rfl
| (a :: l) _ (n+1) h₁ h₂ :=
  begin
    dsimp,
    conv { to_rhs, congr, skip, rw [←nat.sub_sub, nat.sub.right_comm, nat.add_sub_cancel], },
    rw nth_le_append_right (nat.lt_succ_iff.mp h₁),
  end

@[simp] lemma nth_le_repeat (a : α) {n m : ℕ} (h : m < (list.repeat a n).length) :
  (list.repeat a n).nth_le m h = a :=
eq_of_mem_repeat (nth_le_mem _ _ _)

lemma nth_append  {l₁ l₂ : list α} {n : ℕ} (hn : n < l₁.length) :
  (l₁ ++ l₂).nth n = l₁.nth n :=
have hn' : n < (l₁ ++ l₂).length := lt_of_lt_of_le hn
  (by rw length_append; exact le_add_right _ _),
by rw [nth_le_nth hn, nth_le_nth hn', nth_le_append]

lemma last_eq_nth_le : ∀ (l : list α) (h : l ≠ []),
  last l h = l.nth_le (l.length - 1) (sub_lt (length_pos_of_ne_nil h) one_pos)
| [] h := rfl
| [a] h := by rw [last_singleton, nth_le_singleton]
| (a :: b :: l) h := by { rw [last_cons, last_eq_nth_le (b :: l)],
                          refl, exact cons_ne_nil b l }

@[simp] lemma nth_concat_length : ∀ (l : list α) (a : α), (l ++ [a]).nth l.length = some a
| []     a := rfl
| (b::l) a := by rw [cons_append, length_cons, nth, nth_concat_length]

@[ext]
theorem ext : ∀ {l₁ l₂ : list α}, (∀n, nth l₁ n = nth l₂ n) → l₁ = l₂
| []      []       h := rfl
| (a::l₁) []       h := by have h0 := h 0; contradiction
| []      (a'::l₂) h := by have h0 := h 0; contradiction
| (a::l₁) (a'::l₂) h := by have h0 : some a = some a' := h 0; injection h0 with aa;
    simp only [aa, ext (λn, h (n+1))]; split; refl

theorem ext_le {l₁ l₂ : list α} (hl : length l₁ = length l₂)
  (h : ∀n h₁ h₂, nth_le l₁ n h₁ = nth_le l₂ n h₂) : l₁ = l₂ :=
ext $ λn, if h₁ : n < length l₁
  then by rw [nth_le_nth, nth_le_nth, h n h₁ (by rwa [← hl])]
  else let h₁ := le_of_not_gt h₁ in by { rw [nth_len_le h₁, nth_len_le], rwa [←hl], }

@[simp] theorem index_of_nth_le [decidable_eq α] {a : α} :
  ∀ {l : list α} h, nth_le l (index_of a l) h = a
| (b::l) h := by by_cases h' : a = b;
  simp only [h', if_pos, if_false, index_of_cons, nth_le, @index_of_nth_le l]

@[simp] theorem index_of_nth [decidable_eq α] {a : α} {l : list α} (h : a ∈ l) :
  nth l (index_of a l) = some a :=
by rw [nth_le_nth, index_of_nth_le (index_of_lt_length.2 h)]

theorem nth_le_reverse_aux1 :
  ∀ (l r : list α) (i h1 h2), nth_le (reverse_core l r) (i + length l) h1 = nth_le r i h2
| []       r i := λh1 h2, rfl
| (a :: l) r i :=
  by rw (show i + length (a :: l) = i + 1 + length l, from add_right_comm i (length l) 1);
    exact λh1 h2, nth_le_reverse_aux1 l (a :: r) (i+1) h1 (succ_lt_succ h2)

lemma index_of_inj [decidable_eq α] {l : list α} {x y : α}
  (hx : x ∈ l) (hy : y ∈ l) : index_of x l = index_of y l ↔ x = y :=
⟨λ h, have nth_le l (index_of x l) (index_of_lt_length.2 hx) =
        nth_le l (index_of y l) (index_of_lt_length.2 hy),
      by simp only [h],
    by simpa only [index_of_nth_le],
  λ h, by subst h⟩

theorem nth_le_reverse_aux2 : ∀ (l r : list α) (i : nat) (h1) (h2),
  nth_le (reverse_core l r) (length l - 1 - i) h1 = nth_le l i h2
| []       r i     h1 h2 := absurd h2 (not_lt_zero _)
| (a :: l) r 0     h1 h2 := begin
    have aux := nth_le_reverse_aux1 l (a :: r) 0,
    rw zero_add at aux,
    exact aux _ (zero_lt_succ _)
  end
| (a :: l) r (i+1) h1 h2 := begin
    have aux := nth_le_reverse_aux2 l (a :: r) i,
    have heq := calc length (a :: l) - 1 - (i + 1)
          = length l - (1 + i) : by rw add_comm; refl
      ... = length l - 1 - i   : by rw nat.sub_sub,
    rw [← heq] at aux,
    apply aux
  end

@[simp] theorem nth_le_reverse (l : list α) (i : nat) (h1 h2) :
  nth_le (reverse l) (length l - 1 - i) h1 = nth_le l i h2 :=
nth_le_reverse_aux2 _ _ _ _ _

lemma eq_cons_of_length_one {l : list α} (h : l.length = 1) :
  l = [l.nth_le 0 (h.symm ▸ zero_lt_one)] :=
begin
  refine ext_le (by convert h) (λ n h₁ h₂, _),
  simp only [nth_le_singleton],
  congr,
  exact eq_bot_iff.mpr (nat.lt_succ_iff.mp h₂)
end

lemma modify_nth_tail_modify_nth_tail {f g : list α → list α} (m : ℕ) :
  ∀n (l:list α), (l.modify_nth_tail f n).modify_nth_tail g (m + n) =
    l.modify_nth_tail (λl, (f l).modify_nth_tail g m) n
| 0     l      := rfl
| (n+1) []     := rfl
| (n+1) (a::l) := congr_arg (list.cons a) (modify_nth_tail_modify_nth_tail n l)

lemma modify_nth_tail_modify_nth_tail_le
  {f g : list α → list α} (m n : ℕ) (l : list α) (h : n ≤ m) :
  (l.modify_nth_tail f n).modify_nth_tail g m =
    l.modify_nth_tail (λl, (f l).modify_nth_tail g (m - n)) n :=
begin
  rcases le_iff_exists_add.1 h with ⟨m, rfl⟩,
  rw [nat.add_sub_cancel_left, add_comm, modify_nth_tail_modify_nth_tail]
end

lemma modify_nth_tail_modify_nth_tail_same {f g : list α → list α} (n : ℕ) (l:list α) :
  (l.modify_nth_tail f n).modify_nth_tail g n = l.modify_nth_tail (g ∘ f) n :=
by rw [modify_nth_tail_modify_nth_tail_le n n l (le_refl n), nat.sub_self]; refl

lemma modify_nth_tail_id :
  ∀n (l:list α), l.modify_nth_tail id n = l
| 0     l      := rfl
| (n+1) []     := rfl
| (n+1) (a::l) := congr_arg (list.cons a) (modify_nth_tail_id n l)

theorem remove_nth_eq_nth_tail : ∀ n (l : list α), remove_nth l n = modify_nth_tail tail n l
| 0     l      := by cases l; refl
| (n+1) []     := rfl
| (n+1) (a::l) := congr_arg (cons _) (remove_nth_eq_nth_tail _ _)

theorem update_nth_eq_modify_nth (a : α) : ∀ n (l : list α),
  update_nth l n a = modify_nth (λ _, a) n l
| 0     l      := by cases l; refl
| (n+1) []     := rfl
| (n+1) (b::l) := congr_arg (cons _) (update_nth_eq_modify_nth _ _)

theorem modify_nth_eq_update_nth (f : α → α) : ∀ n (l : list α),
  modify_nth f n l = ((λ a, update_nth l n (f a)) <$> nth l n).get_or_else l
| 0     l      := by cases l; refl
| (n+1) []     := rfl
| (n+1) (b::l) := (congr_arg (cons b)
  (modify_nth_eq_update_nth n l)).trans $ by cases nth l n; refl

theorem nth_modify_nth (f : α → α) : ∀ n (l : list α) m,
  nth (modify_nth f n l) m = (λ a, if n = m then f a else a) <$> nth l m
| n     l      0     := by cases l; cases n; refl
| n     []     (m+1) := by cases n; refl
| 0     (a::l) (m+1) := by cases nth l m; refl
| (n+1) (a::l) (m+1) := (nth_modify_nth n l m).trans $
  by cases nth l m with b; by_cases n = m;
  simp only [h, if_pos, if_true, if_false, option.map_none, option.map_some, mt succ.inj,
    not_false_iff]

theorem modify_nth_tail_length (f : list α → list α) (H : ∀ l, length (f l) = length l) :
  ∀ n l, length (modify_nth_tail f n l) = length l
| 0     l      := H _
| (n+1) []     := rfl
| (n+1) (a::l) := @congr_arg _ _ _ _ (+1) (modify_nth_tail_length _ _)

@[simp] theorem modify_nth_length (f : α → α) :
  ∀ n l, length (modify_nth f n l) = length l :=
modify_nth_tail_length _ (λ l, by cases l; refl)

@[simp] theorem update_nth_length (l : list α) (n) (a : α) :
  length (update_nth l n a) = length l :=
by simp only [update_nth_eq_modify_nth, modify_nth_length]

@[simp] theorem nth_modify_nth_eq (f : α → α) (n) (l : list α) :
  nth (modify_nth f n l) n = f <$> nth l n :=
by simp only [nth_modify_nth, if_pos]

@[simp] theorem nth_modify_nth_ne (f : α → α) {m n} (l : list α) (h : m ≠ n) :
  nth (modify_nth f m l) n = nth l n :=
by simp only [nth_modify_nth, if_neg h, id_map']

theorem nth_update_nth_eq (a : α) (n) (l : list α) :
  nth (update_nth l n a) n = (λ _, a) <$> nth l n :=
by simp only [update_nth_eq_modify_nth, nth_modify_nth_eq]

theorem nth_update_nth_of_lt (a : α) {n} {l : list α} (h : n < length l) :
  nth (update_nth l n a) n = some a :=
by rw [nth_update_nth_eq, nth_le_nth h]; refl

theorem nth_update_nth_ne (a : α) {m n} (l : list α) (h : m ≠ n) :
  nth (update_nth l m a) n = nth l n :=
by simp only [update_nth_eq_modify_nth, nth_modify_nth_ne _ _ h]

@[simp] lemma nth_le_update_nth_eq (l : list α) (i : ℕ) (a : α)
  (h : i < (l.update_nth i a).length) : (l.update_nth i a).nth_le i h = a :=
by rw [← option.some_inj, ← nth_le_nth, nth_update_nth_eq, nth_le_nth]; simp * at *

@[simp] lemma nth_le_update_nth_of_ne {l : list α} {i j : ℕ} (h : i ≠ j) (a : α)
  (hj : j < (l.update_nth i a).length) :
  (l.update_nth i a).nth_le j hj = l.nth_le j (by simpa using hj) :=
by rw [← option.some_inj, ← list.nth_le_nth, list.nth_update_nth_ne _ _ h, list.nth_le_nth]

lemma mem_or_eq_of_mem_update_nth : ∀ {l : list α} {n : ℕ} {a b : α}
  (h : a ∈ l.update_nth n b), a ∈ l ∨ a = b
| []     n     a b h := false.elim h
| (c::l) 0     a b h := ((mem_cons_iff _ _ _).1 h).elim
  or.inr (or.inl ∘ mem_cons_of_mem _)
| (c::l) (n+1) a b h := ((mem_cons_iff _ _ _).1 h).elim
  (λ h, h ▸ or.inl (mem_cons_self _ _))
  (λ h, (mem_or_eq_of_mem_update_nth h).elim
    (or.inl ∘ mem_cons_of_mem _) or.inr)

section insert_nth
variable {a : α}

@[simp] lemma insert_nth_nil (a : α) : insert_nth 0 a [] = [a] := rfl

lemma length_insert_nth : ∀n as, n ≤ length as → length (insert_nth n a as) = length as + 1
| 0     as       h := rfl
| (n+1) []       h := (nat.not_succ_le_zero _ h).elim
| (n+1) (a'::as) h := congr_arg nat.succ $ length_insert_nth n as (nat.le_of_succ_le_succ h)

lemma remove_nth_insert_nth (n:ℕ) (l : list α) : (l.insert_nth n a).remove_nth n = l :=
by rw [remove_nth_eq_nth_tail, insert_nth, modify_nth_tail_modify_nth_tail_same];
from modify_nth_tail_id _ _

lemma insert_nth_remove_nth_of_ge : ∀n m as, n < length as → n ≤ m →
  insert_nth m a (as.remove_nth n) = (as.insert_nth (m + 1) a).remove_nth n
| 0     0     []      has _   := (lt_irrefl _ has).elim
| 0     0     (a::as) has hmn := by simp [remove_nth, insert_nth]
| 0     (m+1) (a::as) has hmn := rfl
| (n+1) (m+1) (a::as) has hmn :=
  congr_arg (cons a) $
    insert_nth_remove_nth_of_ge n m as (nat.lt_of_succ_lt_succ has) (nat.le_of_succ_le_succ hmn)

lemma insert_nth_remove_nth_of_le : ∀n m as, n < length as → m ≤ n →
  insert_nth m a (as.remove_nth n) = (as.insert_nth m a).remove_nth (n + 1)
| n       0       (a :: as) has hmn := rfl
| (n + 1) (m + 1) (a :: as) has hmn :=
  congr_arg (cons a) $
    insert_nth_remove_nth_of_le n m as (nat.lt_of_succ_lt_succ has) (nat.le_of_succ_le_succ hmn)

lemma insert_nth_comm (a b : α) :
  ∀(i j : ℕ) (l : list α) (h : i ≤ j) (hj : j ≤ length l),
    (l.insert_nth i a).insert_nth (j + 1) b = (l.insert_nth j b).insert_nth i a
| 0       j     l      := by simp [insert_nth]
| (i + 1) 0     l      := assume h, (nat.not_lt_zero _ h).elim
| (i + 1) (j+1) []     := by simp
| (i + 1) (j+1) (c::l) :=
  assume h₀ h₁,
  by simp [insert_nth];
    exact insert_nth_comm i j l (nat.le_of_succ_le_succ h₀) (nat.le_of_succ_le_succ h₁)

lemma mem_insert_nth {a b : α} : ∀ {n : ℕ} {l : list α} (hi : n ≤ l.length),
  a ∈ l.insert_nth n b ↔ a = b ∨ a ∈ l
| 0     as       h := iff.rfl
| (n+1) []       h := (nat.not_succ_le_zero _ h).elim
| (n+1) (a'::as) h := begin
  dsimp [list.insert_nth],
  erw [list.mem_cons_iff, mem_insert_nth (nat.le_of_succ_le_succ h), list.mem_cons_iff,
    ← or.assoc, or_comm (a = a'), or.assoc]
end

end insert_nth

/-! ### map -/

@[simp] lemma map_nil (f : α → β) : map f [] = [] := rfl

theorem map_eq_foldr (f : α → β) (l : list α) :
  map f l = foldr (λ a bs, f a :: bs) [] l :=
by induction l; simp *

lemma map_congr {f g : α → β} : ∀ {l : list α}, (∀ x ∈ l, f x = g x) → map f l = map g l
| []     _ := rfl
| (a::l) h := let ⟨h₁, h₂⟩ := forall_mem_cons.1 h in
  by rw [map, map, h₁, map_congr h₂]

lemma map_eq_map_iff {f g : α → β} {l : list α} : map f l = map g l ↔ (∀ x ∈ l, f x = g x) :=
begin
  refine ⟨_, map_congr⟩, intros h x hx,
  rw [mem_iff_nth_le] at hx, rcases hx with ⟨n, hn, rfl⟩,
  rw [nth_le_map_rev f, nth_le_map_rev g], congr, exact h
end

theorem map_concat (f : α → β) (a : α) (l : list α) : map f (concat l a) = concat (map f l) (f a) :=
by induction l; [refl, simp only [*, concat_eq_append, cons_append, map, map_append]]; split; refl

theorem map_id' {f : α → α} (h : ∀ x, f x = x) (l : list α) : map f l = l :=
by induction l; [refl, simp only [*, map]]; split; refl

theorem eq_nil_of_map_eq_nil {f : α → β} {l : list α} (h : map f l = nil) : l = nil :=
eq_nil_of_length_eq_zero $ by rw [← length_map f l, h]; refl

@[simp] theorem map_join (f : α → β) (L : list (list α)) :
  map f (join L) = join (map (map f) L) :=
by induction L; [refl, simp only [*, join, map, map_append]]

theorem bind_ret_eq_map (f : α → β) (l : list α) :
  l.bind (list.ret ∘ f) = map f l :=
by unfold list.bind; induction l; simp only [map, join, list.ret, cons_append, nil_append, *];
  split; refl

@[simp] theorem map_eq_map {α β} (f : α → β) (l : list α) : f <$> l = map f l := rfl

@[simp] theorem map_tail (f : α → β) (l) : map f (tail l) = tail (map f l) :=
by cases l; refl

@[simp] theorem map_injective_iff {f : α → β} : injective (map f) ↔ injective f :=
begin
  split; intros h x y hxy,
  { suffices : [x] = [y], { simpa using this }, apply h, simp [hxy] },
  { induction y generalizing x, simpa using hxy,
    cases x, simpa using hxy, simp at hxy, simp [y_ih hxy.2, h hxy.1] }
end

theorem map_filter_eq_foldr (f : α → β) (p : α → Prop) [decidable_pred p] (as : list α) :
  map f (filter p as) = foldr (λ a bs, if p a then f a :: bs else bs) [] as :=
by { induction as, { refl }, { simp! [*, apply_ite (map f)] } }

lemma last_map (f : α → β) {l : list α} (hl : l ≠ []) :
  (l.map f).last (mt eq_nil_of_map_eq_nil hl) = f (l.last hl) :=
begin
  induction l with l_ih l_tl l_ih,
  { apply (hl rfl).elim },
  { cases l_tl,
    { simp },
    { simpa using l_ih } }
end

/-! ### map₂ -/

theorem nil_map₂ (f : α → β → γ) (l : list β) : map₂ f [] l = [] :=
by cases l; refl

theorem map₂_nil (f : α → β → γ) (l : list α) : map₂ f l [] = [] :=
by cases l; refl

@[simp] theorem map₂_flip (f : α → β → γ) :
  ∀ as bs, map₂ (flip f) bs as = map₂ f as bs
| [] [] := rfl
| [] (b :: bs) := rfl
| (a :: as) [] := rfl
| (a :: as) (b :: bs) := by { simp! [map₂_flip], refl }

/-! ### take, drop -/
@[simp] theorem take_zero (l : list α) : take 0 l = [] := rfl

@[simp] theorem take_nil : ∀ n, take n [] = ([] : list α)
| 0     := rfl
| (n+1) := rfl

theorem take_cons (n) (a : α) (l : list α) : take (succ n) (a::l) = a :: take n l := rfl

@[simp] theorem take_length : ∀ (l : list α), take (length l) l = l
| []     := rfl
| (a::l) := begin change a :: (take (length l) l) = a :: l, rw take_length end

theorem take_all_of_le : ∀ {n} {l : list α}, length l ≤ n → take n l = l
| 0     []     h := rfl
| 0     (a::l) h := absurd h (not_le_of_gt (zero_lt_succ _))
| (n+1) []     h := rfl
| (n+1) (a::l) h :=
  begin
    change a :: take n l = a :: l,
    rw [take_all_of_le (le_of_succ_le_succ h)]
  end

@[simp] theorem take_left : ∀ l₁ l₂ : list α, take (length l₁) (l₁ ++ l₂) = l₁
| []      l₂ := rfl
| (a::l₁) l₂ := congr_arg (cons a) (take_left l₁ l₂)

theorem take_left' {l₁ l₂ : list α} {n} (h : length l₁ = n) :
  take n (l₁ ++ l₂) = l₁ :=
by rw ← h; apply take_left

theorem take_take : ∀ (n m) (l : list α), take n (take m l) = take (min n m) l
| n         0        l      := by rw [min_zero, take_zero, take_nil]
| 0         m        l      := by rw [zero_min, take_zero, take_zero]
| (succ n)  (succ m) nil    := by simp only [take_nil]
| (succ n)  (succ m) (a::l) := by simp only [take, min_succ_succ, take_take n m l]; split; refl

theorem take_repeat (a : α) : ∀ (n m : ℕ), take n (repeat a m) = repeat a (min n m)
| n        0        := by simp
| 0        m        := by simp
| (succ n) (succ m) := by simp [min_succ_succ, take_repeat]

lemma map_take {α β : Type*} (f : α → β) :
  ∀ (L : list α) (i : ℕ), (L.take i).map f = (L.map f).take i
| [] i := by simp
| L 0 := by simp
| (h :: t) (n+1) := by { dsimp, rw [map_take], }

lemma take_append_of_le_length : ∀ {l₁ l₂ : list α} {n : ℕ},
  n ≤ l₁.length → (l₁ ++ l₂).take n = l₁.take n
| l₁      l₂ 0     hn := by simp
| []      l₂ (n+1) hn := absurd hn dec_trivial
| (a::l₁) l₂ (n+1) hn :=
by rw [list.take, list.cons_append, list.take, take_append_of_le_length (le_of_succ_le_succ hn)]

/-- Taking the first `l₁.length + i` elements in `l₁ ++ l₂` is the same as appending the first
`i` elements of `l₂` to `l₁`. -/
lemma take_append {l₁ l₂ : list α} (i : ℕ) :
  take (l₁.length + i) (l₁ ++ l₂) = l₁ ++ (take i l₂) :=
begin
  induction l₁, { simp },
  have : length l₁_tl + 1 + i = (length l₁_tl + i).succ,
    by { rw nat.succ_eq_add_one, exact succ_add _ _ },
  simp only [cons_append, length, this, take_cons, l₁_ih, eq_self_iff_true, and_self]
end

/-- The `i`-th element of a list coincides with the `i`-th element of any of its prefixes of
length `> i`. Version designed to rewrite from the big list to the small list. -/
lemma nth_le_take (L : list α) {i j : ℕ} (hi : i < L.length) (hj : i < j) :
  nth_le L i hi = nth_le (L.take j) i (by { rw length_take, exact lt_min hj hi }) :=
by { rw nth_le_of_eq (take_append_drop j L).symm hi, exact nth_le_append _ _ }

/-- The `i`-th element of a list coincides with the `i`-th element of any of its prefixes of
length `> i`. Version designed to rewrite from the small list to the big list. -/
lemma nth_le_take' (L : list α) {i j : ℕ} (hi : i < (L.take j).length) :
  nth_le (L.take j) i hi = nth_le L i (lt_of_lt_of_le hi (by simp [le_refl])) :=
by { simp at hi, rw nth_le_take L _ hi.1 }

@[simp] theorem drop_nil : ∀ n, drop n [] = ([] : list α)
| 0     := rfl
| (n+1) := rfl

lemma mem_of_mem_drop {α} {n : ℕ} {l : list α} {x : α}
  (h : x ∈ l.drop n) :
  x ∈ l :=
begin
  induction l generalizing n,
  case list.nil : n h
  { simpa using h },
  case list.cons : l_hd l_tl l_ih n h
  { cases n; simp only [mem_cons_iff, drop] at h ⊢,
    { exact h },
    right, apply l_ih h },
end

@[simp] theorem drop_one : ∀ l : list α, drop 1 l = tail l
| []       := rfl
| (a :: l) := rfl

theorem drop_add : ∀ m n (l : list α), drop (m + n) l = drop m (drop n l)
| m 0     l      := rfl
| m (n+1) []     := (drop_nil _).symm
| m (n+1) (a::l) := drop_add m n _

@[simp] theorem drop_left : ∀ l₁ l₂ : list α, drop (length l₁) (l₁ ++ l₂) = l₂
| []      l₂ := rfl
| (a::l₁) l₂ := drop_left l₁ l₂

theorem drop_left' {l₁ l₂ : list α} {n} (h : length l₁ = n) :
  drop n (l₁ ++ l₂) = l₂ :=
by rw ← h; apply drop_left

theorem drop_eq_nth_le_cons : ∀ {n} {l : list α} h,
  drop n l = nth_le l n h :: drop (n+1) l
| 0     (a::l) h := rfl
| (n+1) (a::l) h := @drop_eq_nth_le_cons n _ _

@[simp] lemma drop_length (l : list α) : l.drop l.length = [] :=
calc l.drop l.length = (l ++ []).drop l.length : by simp
                 ... = [] : drop_left _ _

lemma drop_append_of_le_length : ∀ {l₁ l₂ : list α} {n : ℕ}, n ≤ l₁.length →
  (l₁ ++ l₂).drop n = l₁.drop n ++ l₂
| l₁      l₂ 0     hn := by simp
| []      l₂ (n+1) hn := absurd hn dec_trivial
| (a::l₁) l₂ (n+1) hn :=
by rw [drop, cons_append, drop, drop_append_of_le_length (le_of_succ_le_succ hn)]

/-- Dropping the elements up to `l₁.length + i` in `l₁ + l₂` is the same as dropping the elements
up to `i` in `l₂`. -/
lemma drop_append {l₁ l₂ : list α} (i : ℕ) :
  drop (l₁.length + i) (l₁ ++ l₂) = drop i l₂ :=
begin
  induction l₁, { simp },
  have : length l₁_tl + 1 + i = (length l₁_tl + i).succ,
    by { rw nat.succ_eq_add_one, exact succ_add _ _ },
  simp only [cons_append, length, this, drop, l₁_ih]
end

/-- The `i + j`-th element of a list coincides with the `j`-th element of the list obtained by
dropping the first `i` elements. Version designed to rewrite from the big list to the small list. -/
lemma nth_le_drop (L : list α) {i j : ℕ} (h : i + j < L.length) :
  nth_le L (i + j) h = nth_le (L.drop i) j
begin
  have A : i < L.length := lt_of_le_of_lt (nat.le.intro rfl) h,
  rw (take_append_drop i L).symm at h,
  simpa only [le_of_lt A, min_eq_left, add_lt_add_iff_left, length_take, length_append] using h
end :=
begin
  have A : length (take i L) = i, by simp [le_of_lt (lt_of_le_of_lt (nat.le.intro rfl) h)],
  rw [nth_le_of_eq (take_append_drop i L).symm h, nth_le_append_right];
  simp [A]
end

/--  The `i + j`-th element of a list coincides with the `j`-th element of the list obtained by
dropping the first `i` elements. Version designed to rewrite from the small list to the big list. -/
lemma nth_le_drop' (L : list α) {i j : ℕ} (h : j < (L.drop i).length) :
  nth_le (L.drop i) j h = nth_le L (i + j) (nat.add_lt_of_lt_sub_left ((length_drop i L) ▸ h)) :=
by rw nth_le_drop

@[simp] theorem drop_drop (n : ℕ) : ∀ (m) (l : list α), drop n (drop m l) = drop (n + m) l
| m     []     := by simp
| 0     l      := by simp
| (m+1) (a::l) :=
  calc drop n (drop (m + 1) (a :: l)) = drop n (drop m l) : rfl
    ... = drop (n + m) l : drop_drop m l
    ... = drop (n + (m + 1)) (a :: l) : rfl

theorem drop_take : ∀ (m : ℕ) (n : ℕ) (l : list α),
  drop m (take (m + n) l) = take n (drop m l)
| 0     n _      := by simp
| (m+1) n nil    := by simp
| (m+1) n (_::l) :=
  have h: m + 1 + n = (m+n) + 1, by ac_refl,
  by simpa [take_cons, h] using drop_take m n l

lemma map_drop {α β : Type*} (f : α → β) :
  ∀ (L : list α) (i : ℕ), (L.drop i).map f = (L.map f).drop i
| [] i := by simp
| L 0 := by simp
| (h :: t) (n+1) := by { dsimp, rw [map_drop], }

theorem modify_nth_tail_eq_take_drop (f : list α → list α) (H : f [] = []) :
  ∀ n l, modify_nth_tail f n l = take n l ++ f (drop n l)
| 0     l      := rfl
| (n+1) []     := H.symm
| (n+1) (b::l) := congr_arg (cons b) (modify_nth_tail_eq_take_drop n l)

theorem modify_nth_eq_take_drop (f : α → α) :
  ∀ n l, modify_nth f n l = take n l ++ modify_head f (drop n l) :=
modify_nth_tail_eq_take_drop _ rfl

theorem modify_nth_eq_take_cons_drop (f : α → α) {n l} (h) :
  modify_nth f n l = take n l ++ f (nth_le l n h) :: drop (n+1) l :=
by rw [modify_nth_eq_take_drop, drop_eq_nth_le_cons h]; refl

theorem update_nth_eq_take_cons_drop (a : α) {n l} (h : n < length l) :
  update_nth l n a = take n l ++ a :: drop (n+1) l :=
by rw [update_nth_eq_modify_nth, modify_nth_eq_take_cons_drop _ h]

lemma reverse_take {α} {xs : list α} (n : ℕ)
  (h : n ≤ xs.length) :
  xs.reverse.take n = (xs.drop (xs.length - n)).reverse :=
begin
  induction xs generalizing n; simp only [reverse_cons, drop, reverse_nil, nat.zero_sub, length, take_nil],
  cases decidable.lt_or_eq_of_le h with h' h',
  { replace h' := le_of_succ_le_succ h',
    rwa [take_append_of_le_length, xs_ih _ h'],
    rw [show xs_tl.length + 1 - n = succ (xs_tl.length - n), from _, drop],
    { rwa [succ_eq_add_one, nat.sub_add_comm] },
    { rwa length_reverse } },
  { subst h', rw [length, nat.sub_self, drop],
    rw [show xs_tl.length + 1 = (xs_tl.reverse ++ [xs_hd]).length, from _, take_length, reverse_cons],
    rw [length_append, length_reverse], refl }
end

@[simp] lemma update_nth_eq_nil (l : list α) (n : ℕ) (a : α) : l.update_nth n a = [] ↔ l = [] :=
by cases l; cases n; simp only [update_nth]

section take'
variable [inhabited α]

@[simp] theorem take'_length : ∀ n l, length (@take' α _ n l) = n
| 0     l := rfl
| (n+1) l := congr_arg succ (take'_length _ _)

@[simp] theorem take'_nil : ∀ n, take' n (@nil α) = repeat (default _) n
| 0     := rfl
| (n+1) := congr_arg (cons _) (take'_nil _)

theorem take'_eq_take : ∀ {n} {l : list α},
  n ≤ length l → take' n l = take n l
| 0     l      h := rfl
| (n+1) (a::l) h := congr_arg (cons _) $
  take'_eq_take $ le_of_succ_le_succ h

@[simp] theorem take'_left (l₁ l₂ : list α) : take' (length l₁) (l₁ ++ l₂) = l₁ :=
(take'_eq_take (by simp only [length_append, nat.le_add_right])).trans (take_left _ _)

theorem take'_left' {l₁ l₂ : list α} {n} (h : length l₁ = n) :
  take' n (l₁ ++ l₂) = l₁ :=
by rw ← h; apply take'_left

end take'

/-! ### foldl, foldr -/

lemma foldl_ext (f g : α → β → α) (a : α)
  {l : list β} (H : ∀ a : α, ∀ b ∈ l, f a b = g a b) :
  foldl f a l = foldl g a l :=
begin
  induction l with hd tl ih generalizing a, {refl},
  unfold foldl,
  rw [ih (λ a b bin, H a b $ mem_cons_of_mem _ bin), H a hd (mem_cons_self _ _)]
end

lemma foldr_ext (f g : α → β → β) (b : β)
  {l : list α} (H : ∀ a ∈ l, ∀ b : β, f a b = g a b) :
  foldr f b l = foldr g b l :=
begin
  induction l with hd tl ih, {refl},
  simp only [mem_cons_iff, or_imp_distrib, forall_and_distrib, forall_eq] at H,
  simp only [foldr, ih H.2, H.1]
end

@[simp] theorem foldl_nil (f : α → β → α) (a : α) : foldl f a [] = a := rfl

@[simp] theorem foldl_cons (f : α → β → α) (a : α) (b : β) (l : list β) :
  foldl f a (b::l) = foldl f (f a b) l := rfl

@[simp] theorem foldr_nil (f : α → β → β) (b : β) : foldr f b [] = b := rfl

@[simp] theorem foldr_cons (f : α → β → β) (b : β) (a : α) (l : list α) :
  foldr f b (a::l) = f a (foldr f b l) := rfl

@[simp] theorem foldl_append (f : α → β → α) :
  ∀ (a : α) (l₁ l₂ : list β), foldl f a (l₁++l₂) = foldl f (foldl f a l₁) l₂
| a []      l₂ := rfl
| a (b::l₁) l₂ := by simp only [cons_append, foldl_cons, foldl_append (f a b) l₁ l₂]

@[simp] theorem foldr_append (f : α → β → β) :
  ∀ (b : β) (l₁ l₂ : list α), foldr f b (l₁++l₂) = foldr f (foldr f b l₂) l₁
| b []      l₂ := rfl
| b (a::l₁) l₂ := by simp only [cons_append, foldr_cons, foldr_append b l₁ l₂]

@[simp] theorem foldl_join (f : α → β → α) :
  ∀ (a : α) (L : list (list β)), foldl f a (join L) = foldl (foldl f) a L
| a []     := rfl
| a (l::L) := by simp only [join, foldl_append, foldl_cons, foldl_join (foldl f a l) L]

@[simp] theorem foldr_join (f : α → β → β) :
  ∀ (b : β) (L : list (list α)), foldr f b (join L) = foldr (λ l b, foldr f b l) b L
| a []     := rfl
| a (l::L) := by simp only [join, foldr_append, foldr_join a L, foldr_cons]

theorem foldl_reverse (f : α → β → α) (a : α) (l : list β) :
  foldl f a (reverse l) = foldr (λx y, f y x) a l :=
by induction l; [refl, simp only [*, reverse_cons, foldl_append, foldl_cons, foldl_nil, foldr]]

theorem foldr_reverse (f : α → β → β) (a : β) (l : list α) :
  foldr f a (reverse l) = foldl (λx y, f y x) a l :=
let t := foldl_reverse (λx y, f y x) a (reverse l) in
by rw reverse_reverse l at t; rwa t

@[simp] theorem foldr_eta : ∀ (l : list α), foldr cons [] l = l
| []     := rfl
| (x::l) := by simp only [foldr_cons, foldr_eta l]; split; refl

@[simp] theorem reverse_foldl {l : list α} : reverse (foldl (λ t h, h :: t) [] l) = l :=
by rw ←foldr_reverse; simp

@[simp] theorem foldl_map (g : β → γ) (f : α → γ → α) (a : α) (l : list β) :
  foldl f a (map g l) = foldl (λx y, f x (g y)) a l :=
by revert a; induction l; intros; [refl, simp only [*, map, foldl]]

@[simp] theorem foldr_map (g : β → γ) (f : γ → α → α) (a : α) (l : list β) :
  foldr f a (map g l) = foldr (f ∘ g) a l :=
by revert a; induction l; intros; [refl, simp only [*, map, foldr]]

theorem foldl_map' {α β: Type u} (g : α → β) (f : α → α → α) (f' : β → β → β)
  (a : α) (l : list α) (h : ∀ x y, f' (g x) (g y) = g (f x y)) :
  list.foldl f' (g a) (l.map g) = g (list.foldl f a l) :=
begin
  induction l generalizing a,
  { simp }, { simp [l_ih, h] }
end

theorem foldr_map' {α β: Type u} (g : α → β) (f : α → α → α) (f' : β → β → β)
  (a : α) (l : list α) (h : ∀ x y, f' (g x) (g y) = g (f x y)) :
  list.foldr f' (g a) (l.map g) = g (list.foldr f a l) :=
begin
  induction l generalizing a,
  { simp }, { simp [l_ih, h] }
end

theorem foldl_hom (l : list γ) (f : α → β) (op : α → γ → α) (op' : β → γ → β) (a : α)
  (h : ∀a x, f (op a x) = op' (f a) x) : foldl op' (f a) l = f (foldl op a l) :=
eq.symm $ by { revert a, induction l; intros; [refl, simp only [*, foldl]] }

theorem foldr_hom (l : list γ) (f : α → β) (op : γ → α → α) (op' : γ → β → β) (a : α)
  (h : ∀x a, f (op x a) = op' x (f a)) : foldr op' (f a) l = f (foldr op a l) :=
by { revert a, induction l; intros; [refl, simp only [*, foldr]] }

lemma injective_foldl_comp {α : Type*} {l : list (α → α)} {f : α → α}
  (hl : ∀ f ∈ l, function.injective f) (hf : function.injective f):
  function.injective (@list.foldl (α → α) (α → α) function.comp f l) :=
begin
  induction l generalizing f,
  { exact hf },
  { apply l_ih (λ _ h, hl _ (list.mem_cons_of_mem _ h)),
    apply function.injective.comp hf,
    apply hl _ (list.mem_cons_self _ _) }
end

/- scanl -/

lemma length_scanl {β : Type*} {f : α → β → α} :
  ∀ a l, length (scanl f a l) = l.length + 1
| a [] := rfl
| a (x :: l) := by erw [length_cons, length_cons, length_scanl]

/- scanr -/

@[simp] theorem scanr_nil (f : α → β → β) (b : β) : scanr f b [] = [b] := rfl

@[simp] theorem scanr_aux_cons (f : α → β → β) (b : β) : ∀ (a : α) (l : list α),
  scanr_aux f b (a::l) = (foldr f b (a::l), scanr f b l)
| a []     := rfl
| a (x::l) := let t := scanr_aux_cons x l in
  by simp only [scanr, scanr_aux, t, foldr_cons]

@[simp] theorem scanr_cons (f : α → β → β) (b : β) (a : α) (l : list α) :
  scanr f b (a::l) = foldr f b (a::l) :: scanr f b l :=
by simp only [scanr, scanr_aux_cons, foldr_cons]; split; refl

section foldl_eq_foldr
-- foldl and foldr coincide when f is commutative and associative
variables {f : α → α → α} (hcomm : commutative f) (hassoc : associative f)

include hassoc
theorem foldl1_eq_foldr1 : ∀ a b l, foldl f a (l++[b]) = foldr f b (a::l)
| a b nil      := rfl
| a b (c :: l) :=
  by simp only [cons_append, foldl_cons, foldr_cons, foldl1_eq_foldr1 _ _ l]; rw hassoc

include hcomm
theorem foldl_eq_of_comm_of_assoc : ∀ a b l, foldl f a (b::l) = f b (foldl f a l)
| a b  nil    := hcomm a b
| a b  (c::l) := by simp only [foldl_cons];
  rw [← foldl_eq_of_comm_of_assoc, right_comm _ hcomm hassoc]; refl

theorem foldl_eq_foldr : ∀ a l, foldl f a l = foldr f a l
| a nil      := rfl
| a (b :: l) :=
  by simp only [foldr_cons, foldl_eq_of_comm_of_assoc hcomm hassoc]; rw (foldl_eq_foldr a l)

end foldl_eq_foldr

section foldl_eq_foldlr'

variables {f : α → β → α}
variables hf : ∀ a b c, f (f a b) c = f (f a c) b
include hf

theorem foldl_eq_of_comm' : ∀ a b l, foldl f a (b::l) = f (foldl f a l) b
| a b [] := rfl
| a b (c :: l) := by rw [foldl,foldl,foldl,← foldl_eq_of_comm',foldl,hf]

theorem foldl_eq_foldr' : ∀ a l, foldl f a l = foldr (flip f) a l
| a [] := rfl
| a (b :: l) := by rw [foldl_eq_of_comm' hf,foldr,foldl_eq_foldr']; refl

end foldl_eq_foldlr'

section foldl_eq_foldlr'

variables {f : α → β → β}
variables hf : ∀ a b c, f a (f b c) = f b (f a c)
include hf

theorem foldr_eq_of_comm' : ∀ a b l, foldr f a (b::l) = foldr f (f b a) l
| a b [] := rfl
| a b (c :: l) := by rw [foldr,foldr,foldr,hf,← foldr_eq_of_comm']; refl

end foldl_eq_foldlr'

section
variables {op : α → α → α} [ha : is_associative α op] [hc : is_commutative α op]
local notation a * b := op a b
local notation l <*> a := foldl op a l

include ha

lemma foldl_assoc : ∀ {l : list α} {a₁ a₂}, l <*> (a₁ * a₂) = a₁ * (l <*> a₂)
| [] a₁ a₂ := rfl
| (a :: l) a₁ a₂ :=
  calc a::l <*> (a₁ * a₂) = l <*> (a₁ * (a₂ * a)) : by simp only [foldl_cons, ha.assoc]
    ... = a₁ * (a::l <*> a₂) : by rw [foldl_assoc, foldl_cons]

lemma foldl_op_eq_op_foldr_assoc : ∀{l : list α} {a₁ a₂}, (l <*> a₁) * a₂ = a₁ * l.foldr (*) a₂
| [] a₁ a₂ := rfl
| (a :: l) a₁ a₂ := by simp only [foldl_cons, foldr_cons, foldl_assoc, ha.assoc];
  rw [foldl_op_eq_op_foldr_assoc]

include hc

lemma foldl_assoc_comm_cons {l : list α} {a₁ a₂} : (a₁ :: l) <*> a₂ = a₁ * (l <*> a₂) :=
by rw [foldl_cons, hc.comm, foldl_assoc]

end

/-! ### mfoldl, mfoldr -/

section mfoldl_mfoldr
variables {m : Type v → Type w} [monad m]

@[simp] theorem mfoldl_nil (f : β → α → m β) {b} : mfoldl f b [] = pure b := rfl

@[simp] theorem mfoldr_nil (f : α → β → m β) {b} : mfoldr f b [] = pure b := rfl

@[simp] theorem mfoldl_cons {f : β → α → m β} {b a l} :
  mfoldl f b (a :: l) = f b a >>= λ b', mfoldl f b' l := rfl

@[simp] theorem mfoldr_cons {f : α → β → m β} {b a l} :
  mfoldr f b (a :: l) = mfoldr f b l >>= f a := rfl

theorem mfoldr_eq_foldr (f : α → β → m β) (b l) :
  mfoldr f b l = foldr (λ a mb, mb >>= f a) (pure b) l :=
by induction l; simp *

variables [is_lawful_monad m]

theorem mfoldl_eq_foldl (f : β → α → m β) (b l) :
  mfoldl f b l = foldl (λ mb a, mb >>= λ b, f b a) (pure b) l :=
begin
  suffices h : ∀ (mb : m β),
    (mb >>= λ b, mfoldl f b l) = foldl (λ mb a, mb >>= λ b, f b a) mb l,
  by simp [←h (pure b)],
  induction l; intro,
  { simp },
  { simp only [mfoldl, foldl, ←l_ih] with monad_norm }
end

@[simp] theorem mfoldl_append {f : β → α → m β} : ∀ {b l₁ l₂},
  mfoldl f b (l₁ ++ l₂) = mfoldl f b l₁ >>= λ x, mfoldl f x l₂
| _ []     _ := by simp only [nil_append, mfoldl_nil, pure_bind]
| _ (_::_) _ := by simp only [cons_append, mfoldl_cons, mfoldl_append, bind_assoc]

@[simp] theorem mfoldr_append {f : α → β → m β} : ∀ {b l₁ l₂},
  mfoldr f b (l₁ ++ l₂) = mfoldr f b l₂ >>= λ x, mfoldr f x l₁
| _ []     _ := by simp only [nil_append, mfoldr_nil, bind_pure]
| _ (_::_) _ := by simp only [mfoldr_cons, cons_append, mfoldr_append, bind_assoc]

end mfoldl_mfoldr

/-! ### prod and sum -/

-- list.sum was already defined in defs.lean, but we couldn't tag it with `to_additive` yet.
attribute [to_additive] list.prod

section monoid
variables [monoid α] {l l₁ l₂ : list α} {a : α}

@[simp, to_additive]
theorem prod_nil : ([] : list α).prod = 1 := rfl

@[to_additive]
theorem prod_singleton : [a].prod = a := one_mul a

@[simp, to_additive]
theorem prod_cons : (a::l).prod = a * l.prod :=
calc (a::l).prod = foldl (*) (a * 1) l : by simp only [list.prod, foldl_cons, one_mul, mul_one]
  ... = _ : foldl_assoc

@[simp, to_additive]
theorem prod_append : (l₁ ++ l₂).prod = l₁.prod * l₂.prod :=
calc (l₁ ++ l₂).prod = foldl (*) (foldl (*) 1 l₁ * 1) l₂ : by simp [list.prod]
  ... = l₁.prod * l₂.prod : foldl_assoc

@[simp, to_additive]
theorem prod_join {l : list (list α)} : l.join.prod = (l.map list.prod).prod :=
by induction l; [refl, simp only [*, list.join, map, prod_append, prod_cons]]

theorem prod_ne_zero {R : Type*} [domain R] {L : list R} :
  (∀ x ∈ L, (x : _) ≠ 0) → L.prod ≠ 0 :=
list.rec_on L (λ _, one_ne_zero) $ λ hd tl ih H,
  by { rw forall_mem_cons at H, rw prod_cons, exact mul_ne_zero H.1 (ih H.2) }

@[to_additive]
theorem prod_eq_foldr : l.prod = foldr (*) 1 l :=
list.rec_on l rfl $ λ a l ihl, by rw [prod_cons, foldr_cons, ihl]

@[to_additive]
theorem prod_hom_rel {α β γ : Type*} [monoid β] [monoid γ] (l : list α) {r : β → γ → Prop}
  {f : α → β} {g : α → γ} (h₁ : r 1 1) (h₂ : ∀⦃a b c⦄, r b c → r (f a * b) (g a * c)) :
  r (l.map f).prod (l.map g).prod :=
list.rec_on l h₁ (λ a l hl, by simp only [map_cons, prod_cons, h₂ hl])

@[to_additive]
theorem prod_hom [monoid β] (l : list α) (f : α →* β) :
  (l.map f).prod = f l.prod :=
by { simp only [prod, foldl_map, f.map_one.symm],
  exact l.foldl_hom _ _ _ 1 f.map_mul }

-- `to_additive` chokes on the next few lemmas, so we do them by hand below
@[simp]
lemma prod_take_mul_prod_drop :
  ∀ (L : list α) (i : ℕ), (L.take i).prod * (L.drop i).prod = L.prod
| [] i := by simp
| L 0 := by simp
| (h :: t) (n+1) := by { dsimp, rw [prod_cons, prod_cons, mul_assoc, prod_take_mul_prod_drop], }

@[simp]
lemma prod_take_succ :
  ∀ (L : list α) (i : ℕ) (p), (L.take (i + 1)).prod = (L.take i).prod * L.nth_le i p
| [] i p := by cases p
| (h :: t) 0 _ := by simp
| (h :: t) (n+1) _ := by { dsimp, rw [prod_cons, prod_cons, prod_take_succ, mul_assoc], }

/-- A list with product not one must have positive length. -/
lemma length_pos_of_prod_ne_one (L : list α) (h : L.prod ≠ 1) : 0 < L.length :=
by { cases L, { simp at h, cases h, }, { simp, }, }

lemma prod_update_nth : ∀ (L : list α) (n : ℕ) (a : α),
  (L.update_nth n a).prod =
    (L.take n).prod * (if n < L.length then a else 1) * (L.drop (n + 1)).prod
| (x::xs) 0     a := by simp [update_nth]
| (x::xs) (i+1) a := by simp [update_nth, prod_update_nth xs i a, mul_assoc]
| []      _     _ := by simp [update_nth, (nat.zero_le _).not_lt]

end monoid

section group
variables [group α]

/-- This is the `list.prod` version of `mul_inv_rev` -/
@[to_additive "This is the `list.sum` version of `add_neg_rev`"]
lemma prod_inv_reverse : ∀ (L : list α), L.prod⁻¹ = (L.map (λ x, x⁻¹)).reverse.prod
| [] := by simp
| (x :: xs) := by simp [prod_inv_reverse xs]

/-- A non-commutative variant of `list.prod_reverse` -/
@[to_additive "A non-commutative variant of `list.sum_reverse`"]
lemma prod_reverse_noncomm : ∀ (L : list α), L.reverse.prod = (L.map (λ x, x⁻¹)).prod⁻¹ :=
by simp [prod_inv_reverse]

end group

section comm_group
variables [comm_group α]

/-- This is the `list.prod` version of `mul_inv` -/
@[to_additive "This is the `list.sum` version of `add_neg`"]
lemma prod_inv : ∀ (L : list α), L.prod⁻¹ = (L.map (λ x, x⁻¹)).prod
| [] := by simp
| (x :: xs) := by simp [mul_comm, prod_inv xs]

end comm_group

@[simp]
lemma sum_take_add_sum_drop [add_monoid α] :
  ∀ (L : list α) (i : ℕ), (L.take i).sum + (L.drop i).sum = L.sum
| [] i := by simp
| L 0 := by simp
| (h :: t) (n+1) := by { dsimp, rw [sum_cons, sum_cons, add_assoc, sum_take_add_sum_drop], }

@[simp]
lemma sum_take_succ [add_monoid α] :
  ∀ (L : list α) (i : ℕ) (p), (L.take (i + 1)).sum = (L.take i).sum + L.nth_le i p
| [] i p := by cases p
| (h :: t) 0 _ := by simp
| (h :: t) (n+1) _ := by { dsimp, rw [sum_cons, sum_cons, sum_take_succ, add_assoc], }

lemma eq_of_sum_take_eq [add_left_cancel_monoid α] {L L' : list α} (h : L.length = L'.length)
  (h' : ∀ i ≤ L.length, (L.take i).sum = (L'.take i).sum) : L = L' :=
begin
  apply ext_le h (λ i h₁ h₂, _),
  have : (L.take (i + 1)).sum = (L'.take (i + 1)).sum := h' _ (nat.succ_le_of_lt h₁),
  rw [sum_take_succ L i h₁, sum_take_succ L' i h₂, h' i (le_of_lt h₁)] at this,
  exact add_left_cancel this
end

lemma monotone_sum_take [canonically_ordered_add_monoid α] (L : list α) :
  monotone (λ i, (L.take i).sum) :=
begin
  apply monotone_of_monotone_nat (λ n, _),
  by_cases h : n < L.length,
  { rw sum_take_succ _ _ h,
    exact le_add_right (le_refl _) },
  { push_neg at h,
    simp [take_all_of_le h, take_all_of_le (le_trans h (nat.le_succ _))] }
end

@[to_additive sum_nonneg]
lemma one_le_prod_of_one_le [ordered_comm_monoid α] {l : list α} (hl₁ : ∀ x ∈ l, (1 : α) ≤ x) :
  1 ≤ l.prod :=
begin
  induction l with hd tl ih,
  { simp },
  rw prod_cons,
  exact one_le_mul (hl₁ hd (mem_cons_self hd tl)) (ih (λ x h, hl₁ x (mem_cons_of_mem hd h))),
end

@[to_additive]
lemma single_le_prod [ordered_comm_monoid α] {l : list α} (hl₁ : ∀ x ∈ l, (1 : α) ≤ x) :
  ∀ x ∈ l, x ≤ l.prod :=
begin
  induction l,
  { simp },
  simp_rw [prod_cons, forall_mem_cons] at ⊢ hl₁,
  split,
  { exact le_mul_of_one_le_right' (one_le_prod_of_one_le hl₁.2) },
  { exact λ x H, le_mul_of_one_le_of_le hl₁.1 (l_ih hl₁.right x H) },
end

@[to_additive all_zero_of_le_zero_le_of_sum_eq_zero]
lemma all_one_of_le_one_le_of_prod_eq_one [ordered_comm_monoid α]
  {l : list α} (hl₁ : ∀ x ∈ l, (1 : α) ≤ x) (hl₂ : l.prod = 1) :
  ∀ x ∈ l, x = (1 : α) :=
λ x hx, le_antisymm (hl₂ ▸ single_le_prod hl₁ _ hx) (hl₁ x hx)

lemma sum_eq_zero_iff [canonically_ordered_add_monoid α] (l : list α) :
  l.sum = 0 ↔ ∀ x ∈ l, x = (0 : α) :=
⟨all_zero_of_le_zero_le_of_sum_eq_zero (λ _ _, zero_le _),
begin
  induction l,
  { simp },
  { intro h,
    rw [sum_cons, add_eq_zero_iff],
    rw forall_mem_cons at h,
    exact ⟨h.1, l_ih h.2⟩ },
end⟩

/-- A list with sum not zero must have positive length. -/
lemma length_pos_of_sum_ne_zero [add_monoid α] (L : list α) (h : L.sum ≠ 0) : 0 < L.length :=
by { cases L, { simp at h, cases h, }, { simp, }, }

/-- If all elements in a list are bounded below by `1`, then the length of the list is bounded
by the sum of the elements. -/
lemma length_le_sum_of_one_le (L : list ℕ) (h : ∀ i ∈ L, 1 ≤ i) : L.length ≤ L.sum :=
begin
  induction L with j L IH h, { simp },
  rw [sum_cons, length, add_comm],
  exact add_le_add (h _ (set.mem_insert _ _)) (IH (λ i hi, h i (set.mem_union_right _ hi)))
end

-- Now we tie those lemmas back to their multiplicative versions.
attribute [to_additive] prod_take_mul_prod_drop prod_take_succ length_pos_of_prod_ne_one

/-- A list with positive sum must have positive length. -/
-- This is an easy consequence of `length_pos_of_sum_ne_zero`, but often useful in applications.
lemma length_pos_of_sum_pos [ordered_cancel_add_comm_monoid α] (L : list α) (h : 0 < L.sum) :
  0 < L.length :=
length_pos_of_sum_ne_zero L (ne_of_gt h)

@[simp, to_additive]
theorem prod_erase [decidable_eq α] [comm_monoid α] {a} :
  Π {l : list α}, a ∈ l → a * (l.erase a).prod = l.prod
| (b::l) h :=
  begin
    rcases eq_or_ne_mem_of_mem h with rfl | ⟨ne, h⟩,
    { simp only [list.erase, if_pos, prod_cons] },
    { simp only [list.erase, if_neg (mt eq.symm ne), prod_cons, prod_erase h, mul_left_comm a b] }
  end

lemma dvd_prod [comm_monoid α] {a} {l : list α} (ha : a ∈ l) : a ∣ l.prod :=
let ⟨s, t, h⟩ := mem_split ha in
by rw [h, prod_append, prod_cons, mul_left_comm]; exact dvd_mul_right _ _

@[simp] theorem sum_const_nat (m n : ℕ) : sum (list.repeat m n) = m * n :=
by induction n; [refl, simp only [*, repeat_succ, sum_cons, nat.mul_succ, add_comm]]

theorem dvd_sum [comm_semiring α] {a} {l : list α} (h : ∀ x ∈ l, a ∣ x) : a ∣ l.sum :=
begin
  induction l with x l ih,
  { exact dvd_zero _ },
  { rw [list.sum_cons],
    exact dvd_add (h _ (mem_cons_self _ _)) (ih (λ x hx, h x (mem_cons_of_mem _ hx))) }
end

@[simp] theorem length_join (L : list (list α)) : length (join L) = sum (map length L) :=
by induction L; [refl, simp only [*, join, map, sum_cons, length_append]]

@[simp] theorem length_bind (l : list α) (f : α → list β) :
  length (list.bind l f) = sum (map (length ∘ f) l) :=
by rw [list.bind, length_join, map_map]

lemma exists_lt_of_sum_lt [linear_ordered_cancel_add_comm_monoid β] {l : list α}
  (f g : α → β) (h : (l.map f).sum < (l.map g).sum) : ∃ x ∈ l, f x < g x :=
begin
  induction l with x l,
  { exfalso, exact lt_irrefl _ h },
  { by_cases h' : f x < g x, exact ⟨x, mem_cons_self _ _, h'⟩,
    rcases l_ih _ with ⟨y, h1y, h2y⟩, refine ⟨y, mem_cons_of_mem x h1y, h2y⟩, simp at h,
    exact lt_of_add_lt_add_left (lt_of_lt_of_le h $ add_le_add_right (le_of_not_gt h') _) }
end

lemma exists_le_of_sum_le [linear_ordered_cancel_add_comm_monoid β] {l : list α}
  (hl : l ≠ []) (f g : α → β) (h : (l.map f).sum ≤ (l.map g).sum) : ∃ x ∈ l, f x ≤ g x :=
begin
  cases l with x l,
  { contradiction },
  { by_cases h' : f x ≤ g x, exact ⟨x, mem_cons_self _ _, h'⟩,
    rcases exists_lt_of_sum_lt f g _ with ⟨y, h1y, h2y⟩,
    exact ⟨y, mem_cons_of_mem x h1y, le_of_lt h2y⟩, simp at h,
    exact lt_of_add_lt_add_left (lt_of_le_of_lt h $ add_lt_add_right (lt_of_not_ge h') _) }
end

-- Several lemmas about sum/head/tail for `list ℕ`.
-- These are hard to generalize well, as they rely on the fact that `default ℕ = 0`.

-- We'd like to state this as `L.head * L.tail.prod = L.prod`,
-- but because `L.head` relies on an inhabited instances and
-- returns a garbage value for the empty list, this is not possible.
-- Instead we write the statement in terms of `(L.nth 0).get_or_else 1`,
-- and below, restate the lemma just for `ℕ`.
@[to_additive]
lemma head_mul_tail_prod' [monoid α] (L : list α) :
  (L.nth 0).get_or_else 1 * L.tail.prod = L.prod :=
by { cases L, { simp, refl, }, { simp, }, }

lemma head_add_tail_sum (L : list ℕ) : L.head + L.tail.sum = L.sum :=
by { cases L, { simp, refl, }, { simp, }, }

lemma head_le_sum (L : list ℕ) : L.head ≤ L.sum :=
nat.le.intro (head_add_tail_sum L)

lemma tail_sum (L : list ℕ) : L.tail.sum = L.sum - L.head :=
by rw [← head_add_tail_sum L, add_comm, nat.add_sub_cancel]

section
variables {G : Type*} [comm_group G]

attribute [to_additive] alternating_prod

@[simp, to_additive] lemma alternating_prod_nil :
  alternating_prod ([] : list G) = 1 := rfl

@[simp, to_additive] lemma alternating_prod_singleton (g : G) :
  alternating_prod [g] = g := rfl

@[simp, to_additive alternating_sum_cons_cons']
lemma alternating_prod_cons_cons (g h : G) (l : list G) :
  alternating_prod (g :: h :: l) = g * h⁻¹ * alternating_prod l := rfl

lemma alternating_sum_cons_cons {G : Type*} [add_comm_group G] (g h : G) (l : list G) :
  alternating_sum (g :: h :: l) = g - h + alternating_sum l := rfl

end

/-! ### join -/

attribute [simp] join

theorem join_eq_nil : ∀ {L : list (list α)}, join L = [] ↔ ∀ l ∈ L, l = []
| []     := iff_of_true rfl (forall_mem_nil _)
| (l::L) := by simp only [join, append_eq_nil, join_eq_nil, forall_mem_cons]

@[simp] theorem join_append (L₁ L₂ : list (list α)) : join (L₁ ++ L₂) = join L₁ ++ join L₂ :=
by induction L₁; [refl, simp only [*, join, cons_append, append_assoc]]

lemma join_join (l : list (list (list α))) : l.join.join = (l.map join).join :=
by { induction l, simp, simp [l_ih] }

/-- In a join, taking the first elements up to an index which is the sum of the lengths of the
first `i` sublists, is the same as taking the join of the first `i` sublists. -/
lemma take_sum_join (L : list (list α)) (i : ℕ) :
  L.join.take ((L.map length).take i).sum = (L.take i).join :=
begin
  induction L generalizing i, { simp },
  cases i, { simp },
  simp [take_append, L_ih]
end

/-- In a join, dropping all the elements up to an index which is the sum of the lengths of the
first `i` sublists, is the same as taking the join after dropping the first `i` sublists. -/
lemma drop_sum_join (L : list (list α)) (i : ℕ) :
  L.join.drop ((L.map length).take i).sum = (L.drop i).join :=
begin
  induction L generalizing i, { simp },
  cases i, { simp },
  simp [drop_append, L_ih],
end

/-- Taking only the first `i+1` elements in a list, and then dropping the first `i` ones, one is
left with a list of length `1` made of the `i`-th element of the original list. -/
lemma drop_take_succ_eq_cons_nth_le (L : list α) {i : ℕ} (hi : i < L.length) :
  (L.take (i+1)).drop i = [nth_le L i hi] :=
begin
  induction L generalizing i,
  { simp only [length] at hi, exact (nat.not_succ_le_zero i hi).elim },
  cases i, { simp },
  have : i < L_tl.length,
  { simp at hi,
    exact nat.lt_of_succ_lt_succ hi },
  simp [L_ih this],
  refl
end

/-- In a join of sublists, taking the slice between the indices `A` and `B - 1` gives back the
original sublist of index `i` if `A` is the sum of the lenghts of sublists of index `< i`, and
`B` is the sum of the lengths of sublists of index `≤ i`. -/
lemma drop_take_succ_join_eq_nth_le (L : list (list α)) {i : ℕ} (hi : i < L.length) :
  (L.join.take ((L.map length).take (i+1)).sum).drop ((L.map length).take i).sum = nth_le L i hi :=
begin
  have : (L.map length).take i = ((L.take (i+1)).map length).take i, by simp [map_take, take_take],
  simp [take_sum_join, this, drop_sum_join, drop_take_succ_eq_cons_nth_le _ hi]
end

/-- Auxiliary lemma to control elements in a join. -/
lemma sum_take_map_length_lt1 (L : list (list α)) {i j : ℕ}
  (hi : i < L.length) (hj : j < (nth_le L i hi).length) :
  ((L.map length).take i).sum + j < ((L.map length).take (i+1)).sum :=
by simp [hi, sum_take_succ, hj]

/-- Auxiliary lemma to control elements in a join. -/
lemma sum_take_map_length_lt2 (L : list (list α)) {i j : ℕ}
  (hi : i < L.length) (hj : j < (nth_le L i hi).length) :
  ((L.map length).take i).sum + j < L.join.length :=
begin
  convert lt_of_lt_of_le (sum_take_map_length_lt1 L hi hj) (monotone_sum_take _ hi),
  have : L.length = (L.map length).length, by simp,
  simp [this, -length_map]
end

/-- The `n`-th element in a join of sublists is the `j`-th element of the `i`th sublist,
where `n` can be obtained in terms of `i` and `j` by adding the lengths of all the sublists
of index `< i`, and adding `j`. -/
lemma nth_le_join (L : list (list α)) {i j : ℕ}
  (hi : i < L.length) (hj : j < (nth_le L i hi).length) :
  nth_le L.join (((L.map length).take i).sum + j) (sum_take_map_length_lt2 L hi hj) =
  nth_le (nth_le L i hi) j hj :=
by rw [nth_le_take L.join (sum_take_map_length_lt2 L hi hj) (sum_take_map_length_lt1 L hi hj),
  nth_le_drop, nth_le_of_eq (drop_take_succ_join_eq_nth_le L hi)]

/-- Two lists of sublists are equal iff their joins coincide, as well as the lengths of the
sublists. -/
theorem eq_iff_join_eq (L L' : list (list α)) :
  L = L' ↔ L.join = L'.join ∧ map length L = map length L' :=
begin
  refine ⟨λ H, by simp [H], _⟩,
  rintros ⟨join_eq, length_eq⟩,
  apply ext_le,
  { have : length (map length L) = length (map length L'), by rw length_eq,
    simpa using this },
  { assume n h₁ h₂,
    rw [← drop_take_succ_join_eq_nth_le, ← drop_take_succ_join_eq_nth_le, join_eq, length_eq] }
end

/-! ### lexicographic ordering -/

/-- Given a strict order `<` on `α`, the lexicographic strict order on `list α`, for which
`[a0, ..., an] < [b0, ..., b_k]` if `a0 < b0` or `a0 = b0` and `[a1, ..., an] < [b1, ..., bk]`.
The definition is given for any relation `r`, not only strict orders. -/
inductive lex (r : α → α → Prop) : list α → list α → Prop
| nil {a l} : lex [] (a :: l)
| cons {a l₁ l₂} (h : lex l₁ l₂) : lex (a :: l₁) (a :: l₂)
| rel {a₁ l₁ a₂ l₂} (h : r a₁ a₂) : lex (a₁ :: l₁) (a₂ :: l₂)

namespace lex
theorem cons_iff {r : α → α → Prop} [is_irrefl α r] {a l₁ l₂} :
  lex r (a :: l₁) (a :: l₂) ↔ lex r l₁ l₂ :=
⟨λ h, by cases h with _ _ _ _ _ h _ _ _ _ h;
  [exact h, exact (irrefl_of r a h).elim], lex.cons⟩

@[simp] theorem not_nil_right (r : α → α → Prop) (l : list α) : ¬ lex r l [].

instance is_order_connected (r : α → α → Prop)
  [is_order_connected α r] [is_trichotomous α r] :
  is_order_connected (list α) (lex r) :=
⟨λ l₁, match l₁ with
| _,     [],    c::l₃, nil    := or.inr nil
| _,     [],    c::l₃, rel _ := or.inr nil
| _,     [],    c::l₃, cons _ := or.inr nil
| _,     b::l₂, c::l₃, nil := or.inl nil
| a::l₁, b::l₂, c::l₃, rel h :=
  (is_order_connected.conn _ b _ h).imp rel rel
| a::l₁, b::l₂, _::l₃, cons h := begin
    rcases trichotomous_of r a b with ab | rfl | ab,
    { exact or.inl (rel ab) },
    { exact (_match _ l₂ _ h).imp cons cons },
    { exact or.inr (rel ab) }
  end
end⟩

instance is_trichotomous (r : α → α → Prop) [is_trichotomous α r] :
  is_trichotomous (list α) (lex r) :=
⟨λ l₁, match l₁ with
| [], [] := or.inr (or.inl rfl)
| [], b::l₂ := or.inl nil
| a::l₁, [] := or.inr (or.inr nil)
| a::l₁, b::l₂ := begin
    rcases trichotomous_of r a b with ab | rfl | ab,
    { exact or.inl (rel ab) },
    { exact (_match l₁ l₂).imp cons
      (or.imp (congr_arg _) cons) },
    { exact or.inr (or.inr (rel ab)) }
  end
end⟩

instance is_asymm (r : α → α → Prop)
  [is_asymm α r] : is_asymm (list α) (lex r) :=
⟨λ l₁, match l₁ with
| a::l₁, b::l₂, lex.rel h₁, lex.rel h₂ := asymm h₁ h₂
| a::l₁, b::l₂, lex.rel h₁, lex.cons h₂ := asymm h₁ h₁
| a::l₁, b::l₂, lex.cons h₁, lex.rel h₂ := asymm h₂ h₂
| a::l₁, b::l₂, lex.cons h₁, lex.cons h₂ :=
  by exact _match _ _ h₁ h₂
end⟩

instance is_strict_total_order (r : α → α → Prop)
  [is_strict_total_order' α r] : is_strict_total_order' (list α) (lex r) :=
{..is_strict_weak_order_of_is_order_connected}

instance decidable_rel [decidable_eq α] (r : α → α → Prop)
  [decidable_rel r] : decidable_rel (lex r)
| l₁ [] := is_false $ λ h, by cases h
| [] (b::l₂) := is_true lex.nil
| (a::l₁) (b::l₂) := begin
  haveI := decidable_rel l₁ l₂,
  refine decidable_of_iff (r a b ∨ a = b ∧ lex r l₁ l₂) ⟨λ h, _, λ h, _⟩,
  { rcases h with h | ⟨rfl, h⟩,
    { exact lex.rel h },
    { exact lex.cons h } },
  { rcases h with _|⟨_,_,_,h⟩|⟨_,_,_,_,h⟩,
    { exact or.inr ⟨rfl, h⟩ },
    { exact or.inl h } }
end

theorem append_right (r : α → α → Prop) :
  ∀ {s₁ s₂} t, lex r s₁ s₂ → lex r s₁ (s₂ ++ t)
| _ _ t nil      := nil
| _ _ t (cons h) := cons (append_right _ h)
| _ _ t (rel r)  := rel r

theorem append_left (R : α → α → Prop) {t₁ t₂} (h : lex R t₁ t₂) :
  ∀ s, lex R (s ++ t₁) (s ++ t₂)
| []      := h
| (a::l) := cons (append_left l)

theorem imp {r s : α → α → Prop} (H : ∀ a b, r a b → s a b) :
  ∀ l₁ l₂, lex r l₁ l₂ → lex s l₁ l₂
| _ _ nil      := nil
| _ _ (cons h) := cons (imp _ _ h)
| _ _ (rel r)  := rel (H _ _ r)

theorem to_ne : ∀ {l₁ l₂ : list α}, lex (≠) l₁ l₂ → l₁ ≠ l₂
| _ _ (cons h) e := to_ne h (list.cons.inj e).2
| _ _ (rel r)  e := r (list.cons.inj e).1

theorem ne_iff {l₁ l₂ : list α} (H : length l₁ ≤ length l₂) :
  lex (≠) l₁ l₂ ↔ l₁ ≠ l₂ :=
⟨to_ne, λ h, begin
  induction l₁ with a l₁ IH generalizing l₂; cases l₂ with b l₂,
  { contradiction },
  { apply nil },
  { exact (not_lt_of_ge H).elim (succ_pos _) },
  { cases classical.em (a = b) with ab ab,
    { subst b, apply cons,
      exact IH (le_of_succ_le_succ H) (mt (congr_arg _) h) },
    { exact rel ab } }
end⟩

end lex

--Note: this overrides an instance in core lean
instance has_lt' [has_lt α] : has_lt (list α) := ⟨lex (<)⟩

theorem nil_lt_cons [has_lt α] (a : α) (l : list α) : [] < a :: l :=
lex.nil

instance [linear_order α] : linear_order (list α) :=
linear_order_of_STO' (lex (<))

--Note: this overrides an instance in core lean
instance has_le' [linear_order α] : has_le (list α) :=
preorder.to_has_le _

/-! ### all & any -/

@[simp] theorem all_nil (p : α → bool) : all [] p = tt := rfl

@[simp] theorem all_cons (p : α → bool) (a : α) (l : list α) :
  all (a::l) p = (p a && all l p) := rfl

theorem all_iff_forall {p : α → bool} {l : list α} : all l p ↔ ∀ a ∈ l, p a :=
begin
  induction l with a l ih,
  { exact iff_of_true rfl (forall_mem_nil _) },
  simp only [all_cons, band_coe_iff, ih, forall_mem_cons]
end

theorem all_iff_forall_prop {p : α → Prop} [decidable_pred p]
  {l : list α} : all l (λ a, p a) ↔ ∀ a ∈ l, p a :=
by simp only [all_iff_forall, bool.of_to_bool_iff]

@[simp] theorem any_nil (p : α → bool) : any [] p = ff := rfl

@[simp] theorem any_cons (p : α → bool) (a : α) (l : list α) :
  any (a::l) p = (p a || any l p) := rfl

theorem any_iff_exists {p : α → bool} {l : list α} : any l p ↔ ∃ a ∈ l, p a :=
begin
  induction l with a l ih,
  { exact iff_of_false bool.not_ff (not_exists_mem_nil _) },
  simp only [any_cons, bor_coe_iff, ih, exists_mem_cons_iff]
end

theorem any_iff_exists_prop {p : α → Prop} [decidable_pred p]
  {l : list α} : any l (λ a, p a) ↔ ∃ a ∈ l, p a :=
by simp [any_iff_exists]

theorem any_of_mem {p : α → bool} {a : α} {l : list α} (h₁ : a ∈ l) (h₂ : p a) : any l p :=
any_iff_exists.2 ⟨_, h₁, h₂⟩

@[priority 500] instance decidable_forall_mem {p : α → Prop} [decidable_pred p] (l : list α) :
  decidable (∀ x ∈ l, p x) :=
decidable_of_iff _ all_iff_forall_prop

instance decidable_exists_mem {p : α → Prop} [decidable_pred p] (l : list α) :
  decidable (∃ x ∈ l, p x) :=
decidable_of_iff _ any_iff_exists_prop

/-! ### map for partial functions -/

/-- Partial map. If `f : Π a, p a → β` is a partial function defined on
  `a : α` satisfying `p`, then `pmap f l h` is essentially the same as `map f l`
  but is defined only when all members of `l` satisfy `p`, using the proof
  to apply `f`. -/
@[simp] def pmap {p : α → Prop} (f : Π a, p a → β) : Π l : list α, (∀ a ∈ l, p a) → list β
| []     H := []
| (a::l) H := f a (forall_mem_cons.1 H).1 :: pmap l (forall_mem_cons.1 H).2

/-- "Attach" the proof that the elements of `l` are in `l` to produce a new list
  with the same elements but in the type `{x // x ∈ l}`. -/
def attach (l : list α) : list {x // x ∈ l} := pmap subtype.mk l (λ a, id)

theorem sizeof_lt_sizeof_of_mem [has_sizeof α] {x : α} {l : list α} (hx : x ∈ l) :
  sizeof x < sizeof l :=
begin
  induction l with h t ih; cases hx,
  { rw hx, exact lt_add_of_lt_of_nonneg (lt_one_add _) (nat.zero_le _) },
  { exact lt_add_of_pos_of_le (zero_lt_one_add _) (le_of_lt (ih hx)) }
end

theorem pmap_eq_map (p : α → Prop) (f : α → β) (l : list α) (H) :
  @pmap _ _ p (λ a _, f a) l H = map f l :=
by induction l; [refl, simp only [*, pmap, map]]; split; refl

theorem pmap_congr {p q : α → Prop} {f : Π a, p a → β} {g : Π a, q a → β}
  (l : list α) {H₁ H₂} (h : ∀ a h₁ h₂, f a h₁ = g a h₂) :
  pmap f l H₁ = pmap g l H₂ :=
by induction l with _ _ ih; [refl, rw [pmap, pmap, h, ih]]

theorem map_pmap {p : α → Prop} (g : β → γ) (f : Π a, p a → β)
  (l H) : map g (pmap f l H) = pmap (λ a h, g (f a h)) l H :=
by induction l; [refl, simp only [*, pmap, map]]; split; refl

theorem pmap_eq_map_attach {p : α → Prop} (f : Π a, p a → β)
  (l H) : pmap f l H = l.attach.map (λ x, f x.1 (H _ x.2)) :=
by rw [attach, map_pmap]; exact pmap_congr l (λ a h₁ h₂, rfl)

theorem attach_map_val (l : list α) : l.attach.map subtype.val = l :=
by rw [attach, map_pmap]; exact (pmap_eq_map _ _ _ _).trans (map_id l)

@[simp] theorem mem_attach (l : list α) : ∀ x, x ∈ l.attach | ⟨a, h⟩ :=
by have := mem_map.1 (by rw [attach_map_val]; exact h);
   { rcases this with ⟨⟨_, _⟩, m, rfl⟩, exact m }

@[simp] theorem mem_pmap {p : α → Prop} {f : Π a, p a → β}
  {l H b} : b ∈ pmap f l H ↔ ∃ a (h : a ∈ l), f a (H a h) = b :=
by simp only [pmap_eq_map_attach, mem_map, mem_attach, true_and, subtype.exists]

@[simp] theorem length_pmap {p : α → Prop} {f : Π a, p a → β}
  {l H} : length (pmap f l H) = length l :=
by induction l; [refl, simp only [*, pmap, length]]

@[simp] lemma length_attach (L : list α) : L.attach.length = L.length := length_pmap

@[simp] lemma pmap_eq_nil {p : α → Prop} {f : Π a, p a → β}
  {l H} : pmap f l H = [] ↔ l = [] :=
by rw [← length_eq_zero, length_pmap, length_eq_zero]

@[simp] lemma attach_eq_nil (l : list α) : l.attach = [] ↔ l = [] := pmap_eq_nil

lemma last_pmap {α β : Type*} (p : α → Prop) (f : Π a, p a → β)
  (l : list α) (hl₁ : ∀ a ∈ l, p a) (hl₂ : l ≠ []) :
  (l.pmap f hl₁).last (mt list.pmap_eq_nil.1 hl₂) = f (l.last hl₂) (hl₁ _ (list.last_mem hl₂)) :=
begin
<<<<<<< HEAD
  induction l,
=======
  induction l with l_hd l_tl l_ih,
>>>>>>> 47476efa
  { apply (hl₂ rfl).elim },
  { cases l_tl,
    { simp },
    { apply l_ih } }
end

/-! ### find -/

section find
variables {p : α → Prop} [decidable_pred p] {l : list α} {a : α}

@[simp] theorem find_nil (p : α → Prop) [decidable_pred p] : find p [] = none :=
rfl

@[simp] theorem find_cons_of_pos (l) (h : p a) : find p (a::l) = some a :=
if_pos h

@[simp] theorem find_cons_of_neg (l) (h : ¬ p a) : find p (a::l) = find p l :=
if_neg h

@[simp] theorem find_eq_none : find p l = none ↔ ∀ x ∈ l, ¬ p x :=
begin
  induction l with a l IH,
  { exact iff_of_true rfl (forall_mem_nil _) },
  rw forall_mem_cons, by_cases h : p a,
  { simp only [find_cons_of_pos _ h, h, not_true, false_and] },
  { rwa [find_cons_of_neg _ h, iff_true_intro h, true_and] }
end

theorem find_some (H : find p l = some a) : p a :=
begin
  induction l with b l IH, {contradiction},
  by_cases h : p b,
  { rw find_cons_of_pos _ h at H, cases H, exact h },
  { rw find_cons_of_neg _ h at H, exact IH H }
end

@[simp] theorem find_mem (H : find p l = some a) : a ∈ l :=
begin
  induction l with b l IH, {contradiction},
  by_cases h : p b,
  { rw find_cons_of_pos _ h at H, cases H, apply mem_cons_self },
  { rw find_cons_of_neg _ h at H, exact mem_cons_of_mem _ (IH H) }
end

end find

/-! ### lookmap -/
section lookmap
variables (f : α → option α)

@[simp] theorem lookmap_nil : [].lookmap f = [] := rfl

@[simp] theorem lookmap_cons_none {a : α} (l : list α) (h : f a = none) :
  (a :: l).lookmap f = a :: l.lookmap f :=
by simp [lookmap, h]

@[simp] theorem lookmap_cons_some {a b : α} (l : list α) (h : f a = some b) :
  (a :: l).lookmap f = b :: l :=
by simp [lookmap, h]

theorem lookmap_some : ∀ l : list α, l.lookmap some = l
| []     := rfl
| (a::l) := rfl

theorem lookmap_none : ∀ l : list α, l.lookmap (λ _, none) = l
| []     := rfl
| (a::l) := congr_arg (cons a) (lookmap_none l)

theorem lookmap_congr {f g : α → option α} :
  ∀ {l : list α}, (∀ a ∈ l, f a = g a) → l.lookmap f = l.lookmap g
| []     H := rfl
| (a::l) H := begin
  cases forall_mem_cons.1 H with H₁ H₂,
  cases h : g a with b,
  { simp [h, H₁.trans h, lookmap_congr H₂] },
  { simp [lookmap_cons_some _ _ h, lookmap_cons_some _ _ (H₁.trans h)] }
end

theorem lookmap_of_forall_not {l : list α} (H : ∀ a ∈ l, f a = none) : l.lookmap f = l :=
(lookmap_congr H).trans (lookmap_none l)

theorem lookmap_map_eq (g : α → β) (h : ∀ a (b ∈ f a), g a = g b) :
  ∀ l : list α, map g (l.lookmap f) = map g l
| []     := rfl
| (a::l) := begin
  cases h' : f a with b,
  { simp [h', lookmap_map_eq] },
  { simp [lookmap_cons_some _ _ h', h _ _ h'] }
end

theorem lookmap_id' (h : ∀ a (b ∈ f a), a = b) (l : list α) : l.lookmap f = l :=
by rw [← map_id (l.lookmap f), lookmap_map_eq, map_id]; exact h

theorem length_lookmap (l : list α) : length (l.lookmap f) = length l :=
by rw [← length_map, lookmap_map_eq _ (λ _, ()), length_map]; simp

end lookmap

/-! ### filter_map -/

@[simp] theorem filter_map_nil (f : α → option β) : filter_map f [] = [] := rfl

@[simp] theorem filter_map_cons_none {f : α → option β} (a : α) (l : list α) (h : f a = none) :
  filter_map f (a :: l) = filter_map f l :=
by simp only [filter_map, h]

@[simp] theorem filter_map_cons_some (f : α → option β)
  (a : α) (l : list α) {b : β} (h : f a = some b) :
  filter_map f (a :: l) = b :: filter_map f l :=
by simp only [filter_map, h]; split; refl

theorem filter_map_eq_map (f : α → β) : filter_map (some ∘ f) = map f :=
begin
  funext l,
  induction l with a l IH, {refl},
  simp only [filter_map_cons_some (some ∘ f) _ _ rfl, IH, map_cons], split; refl
end

theorem filter_map_eq_filter (p : α → Prop) [decidable_pred p] :
  filter_map (option.guard p) = filter p :=
begin
  funext l,
  induction l with a l IH, {refl},
  by_cases pa : p a,
  { simp only [filter_map, option.guard, IH, if_pos pa, filter_cons_of_pos _ pa], split; refl },
  { simp only [filter_map, option.guard, IH, if_neg pa, filter_cons_of_neg _ pa] }
end

theorem filter_map_filter_map (f : α → option β) (g : β → option γ) (l : list α) :
  filter_map g (filter_map f l) = filter_map (λ x, (f x).bind g) l :=
begin
  induction l with a l IH, {refl},
  cases h : f a with b,
  { rw [filter_map_cons_none _ _ h, filter_map_cons_none, IH],
    simp only [h, option.none_bind'] },
  rw filter_map_cons_some _ _ _ h,
  cases h' : g b with c;
  [ rw [filter_map_cons_none _ _ h', filter_map_cons_none, IH],
    rw [filter_map_cons_some _ _ _ h', filter_map_cons_some, IH] ];
  simp only [h, h', option.some_bind']
end

theorem map_filter_map (f : α → option β) (g : β → γ) (l : list α) :
  map g (filter_map f l) = filter_map (λ x, (f x).map g) l :=
by rw [← filter_map_eq_map, filter_map_filter_map]; refl

theorem filter_map_map (f : α → β) (g : β → option γ) (l : list α) :
  filter_map g (map f l) = filter_map (g ∘ f) l :=
by rw [← filter_map_eq_map, filter_map_filter_map]; refl

theorem filter_filter_map (f : α → option β) (p : β → Prop) [decidable_pred p] (l : list α) :
  filter p (filter_map f l) = filter_map (λ x, (f x).filter p) l :=
by rw [← filter_map_eq_filter, filter_map_filter_map]; refl

theorem filter_map_filter (p : α → Prop) [decidable_pred p] (f : α → option β) (l : list α) :
  filter_map f (filter p l) = filter_map (λ x, if p x then f x else none) l :=
begin
  rw [← filter_map_eq_filter, filter_map_filter_map], congr,
  funext x,
  show (option.guard p x).bind f = ite (p x) (f x) none,
  by_cases h : p x,
  { simp only [option.guard, if_pos h, option.some_bind'] },
  { simp only [option.guard, if_neg h, option.none_bind'] }
end

@[simp] theorem filter_map_some (l : list α) : filter_map some l = l :=
by rw filter_map_eq_map; apply map_id

@[simp] theorem mem_filter_map (f : α → option β) (l : list α) {b : β} :
  b ∈ filter_map f l ↔ ∃ a, a ∈ l ∧ f a = some b :=
begin
  induction l with a l IH,
  { split, { intro H, cases H }, { rintro ⟨_, H, _⟩, cases H } },
  cases h : f a with b',
  { have : f a ≠ some b, {rw h, intro, contradiction},
    simp only [filter_map_cons_none _ _ h, IH, mem_cons_iff,
      or_and_distrib_right, exists_or_distrib, exists_eq_left, this, false_or] },
  { have : f a = some b ↔ b = b',
    { split; intro t, {rw t at h; injection h}, {exact t.symm ▸ h} },
      simp only [filter_map_cons_some _ _ _ h, IH, mem_cons_iff,
        or_and_distrib_right, exists_or_distrib, this, exists_eq_left] }
end

theorem map_filter_map_of_inv (f : α → option β) (g : β → α)
  (H : ∀ x : α, (f x).map g = some x) (l : list α) :
  map g (filter_map f l) = l :=
by simp only [map_filter_map, H, filter_map_some]

theorem sublist.filter_map (f : α → option β) {l₁ l₂ : list α}
  (s : l₁ <+ l₂) : filter_map f l₁ <+ filter_map f l₂ :=
by induction s with l₁ l₂ a s IH l₁ l₂ a s IH;
   simp only [filter_map]; cases f a with b;
   simp only [filter_map, IH, sublist.cons, sublist.cons2]

theorem sublist.map (f : α → β) {l₁ l₂ : list α}
  (s : l₁ <+ l₂) : map f l₁ <+ map f l₂ :=
filter_map_eq_map f ▸ s.filter_map _

/-! ### filter -/

section filter
variables {p : α → Prop} [decidable_pred p]

theorem filter_eq_foldr (p : α → Prop) [decidable_pred p] (l : list α) :
  filter p l = foldr (λ a out, if p a then a :: out else out) [] l :=
by induction l; simp [*, filter]

lemma filter_congr {p q : α → Prop} [decidable_pred p] [decidable_pred q]
  : ∀ {l : list α}, (∀ x ∈ l, p x ↔ q x) → filter p l = filter q l
| [] _     := rfl
| (a::l) h := by rw forall_mem_cons at h; by_cases pa : p a;
  [simp only [filter_cons_of_pos _ pa, filter_cons_of_pos _ (h.1.1 pa), filter_congr h.2],
   simp only [filter_cons_of_neg _ pa, filter_cons_of_neg _ (mt h.1.2 pa), filter_congr h.2]];
     split; refl

@[simp] theorem filter_subset (l : list α) : filter p l ⊆ l :=
(filter_sublist l).subset

theorem of_mem_filter {a : α} : ∀ {l}, a ∈ filter p l → p a
| (b::l) ain :=
  if pb : p b then
    have a ∈ b :: filter p l, by simpa only [filter_cons_of_pos _ pb] using ain,
    or.elim (eq_or_mem_of_mem_cons this)
      (assume : a = b, begin rw [← this] at pb, exact pb end)
      (assume : a ∈ filter p l, of_mem_filter this)
  else
    begin simp only [filter_cons_of_neg _ pb] at ain, exact (of_mem_filter ain) end

theorem mem_of_mem_filter {a : α} {l} (h : a ∈ filter p l) : a ∈ l :=
filter_subset l h

theorem mem_filter_of_mem {a : α} : ∀ {l}, a ∈ l → p a → a ∈ filter p l
| (_::l) (or.inl rfl) pa := by rw filter_cons_of_pos _ pa; apply mem_cons_self
| (b::l) (or.inr ain) pa := if pb : p b
    then by rw [filter_cons_of_pos _ pb]; apply mem_cons_of_mem; apply mem_filter_of_mem ain pa
    else by rw [filter_cons_of_neg _ pb]; apply mem_filter_of_mem ain pa

@[simp] theorem mem_filter {a : α} {l} : a ∈ filter p l ↔ a ∈ l ∧ p a :=
⟨λ h, ⟨mem_of_mem_filter h, of_mem_filter h⟩, λ ⟨h₁, h₂⟩, mem_filter_of_mem h₁ h₂⟩

theorem filter_eq_self {l} : filter p l = l ↔ ∀ a ∈ l, p a :=
begin
  induction l with a l ih,
  { exact iff_of_true rfl (forall_mem_nil _) },
  rw forall_mem_cons, by_cases p a,
  { rw [filter_cons_of_pos _ h, cons_inj, ih, and_iff_right h] },
  { rw [filter_cons_of_neg _ h],
    refine iff_of_false _ (mt and.left h), intro e,
    have := filter_sublist l, rw e at this,
    exact not_lt_of_ge (length_le_of_sublist this) (lt_succ_self _) }
end

theorem filter_eq_nil {l} : filter p l = [] ↔ ∀ a ∈ l, ¬p a :=
by simp only [eq_nil_iff_forall_not_mem, mem_filter, not_and]

variable (p)
theorem filter_sublist_filter {l₁ l₂} (s : l₁ <+ l₂) : filter p l₁ <+ filter p l₂ :=
filter_map_eq_filter p ▸ s.filter_map _

theorem filter_of_map (f : β → α) (l) : filter p (map f l) = map f (filter (p ∘ f) l) :=
by rw [← filter_map_eq_map, filter_filter_map, filter_map_filter]; refl

@[simp] theorem filter_filter (q) [decidable_pred q] : ∀ l,
  filter p (filter q l) = filter (λ a, p a ∧ q a) l
| [] := rfl
| (a :: l) := by by_cases hp : p a; by_cases hq : q a; simp only [hp, hq, filter, if_true, if_false,
    true_and, false_and, filter_filter l, eq_self_iff_true]

@[simp] lemma filter_true {h : decidable_pred (λ a : α, true)} (l : list α) :
  @filter α (λ _, true) h l = l :=
by convert filter_eq_self.2 (λ _ _, trivial)

@[simp] lemma filter_false {h : decidable_pred (λ a : α, false)} (l : list α) :
  @filter α (λ _, false) h l = [] :=
by convert filter_eq_nil.2 (λ _ _, id)

@[simp] theorem span_eq_take_drop : ∀ (l : list α), span p l = (take_while p l, drop_while p l)
| []     := rfl
| (a::l) :=
    if pa : p a then by simp only [span, if_pos pa, span_eq_take_drop l, take_while, drop_while]
    else by simp only [span, take_while, drop_while, if_neg pa]

@[simp] theorem take_while_append_drop : ∀ (l : list α), take_while p l ++ drop_while p l = l
| []     := rfl
| (a::l) := if pa : p a then by rw [take_while, drop_while, if_pos pa, if_pos pa, cons_append,
      take_while_append_drop l]
    else by rw [take_while, drop_while, if_neg pa, if_neg pa, nil_append]

@[simp] theorem countp_nil : countp p [] = 0 := rfl

@[simp] theorem countp_cons_of_pos {a : α} (l) (pa : p a) : countp p (a::l) = countp p l + 1 :=
if_pos pa

@[simp] theorem countp_cons_of_neg {a : α} (l) (pa : ¬ p a) : countp p (a::l) = countp p l :=
if_neg pa

theorem countp_eq_length_filter (l) : countp p l = length (filter p l) :=
by induction l with x l ih; [refl, by_cases (p x)];
  [simp only [filter_cons_of_pos _ h, countp, ih, if_pos h],
   simp only [countp_cons_of_neg _ _ h, ih, filter_cons_of_neg _ h]]; refl

local attribute [simp] countp_eq_length_filter

@[simp] theorem countp_append (l₁ l₂) : countp p (l₁ ++ l₂) = countp p l₁ + countp p l₂ :=
by simp only [countp_eq_length_filter, filter_append, length_append]

theorem countp_pos {l} : 0 < countp p l ↔ ∃ a ∈ l, p a :=
by simp only [countp_eq_length_filter, length_pos_iff_exists_mem, mem_filter, exists_prop]

theorem countp_le_of_sublist {l₁ l₂} (s : l₁ <+ l₂) : countp p l₁ ≤ countp p l₂ :=
by simpa only [countp_eq_length_filter] using length_le_of_sublist (filter_sublist_filter p s)

@[simp] theorem countp_filter {q} [decidable_pred q] (l : list α) :
  countp p (filter q l) = countp (λ a, p a ∧ q a) l :=
by simp only [countp_eq_length_filter, filter_filter]

end filter

/-! ### count -/

section count
variable [decidable_eq α]

@[simp] theorem count_nil (a : α) : count a [] = 0 := rfl

theorem count_cons (a b : α) (l : list α) :
  count a (b :: l) = if a = b then succ (count a l) else count a l := rfl

theorem count_cons' (a b : α) (l : list α) :
  count a (b :: l) = count a l + (if a = b then 1 else 0) :=
begin rw count_cons, split_ifs; refl end

@[simp] theorem count_cons_self (a : α) (l : list α) : count a (a::l) = succ (count a l) :=
if_pos rfl

@[simp, priority 990]
theorem count_cons_of_ne {a b : α} (h : a ≠ b) (l : list α) : count a (b::l) = count a l :=
if_neg h

theorem count_tail : Π (l : list α) (a : α) (h : 0 < l.length),
  l.tail.count a = l.count a - ite (a = list.nth_le l 0 h) 1 0
| (_ :: _) a h := by { rw [count_cons], split_ifs; simp }

theorem count_le_of_sublist (a : α) {l₁ l₂} : l₁ <+ l₂ → count a l₁ ≤ count a l₂ :=
countp_le_of_sublist _

theorem count_le_count_cons (a b : α) (l : list α) : count a l ≤ count a (b :: l) :=
count_le_of_sublist _ (sublist_cons _ _)

theorem count_singleton (a : α) : count a [a] = 1 := if_pos rfl

@[simp] theorem count_append (a : α) : ∀ l₁ l₂, count a (l₁ ++ l₂) = count a l₁ + count a l₂ :=
countp_append _

theorem count_concat (a : α) (l : list α) : count a (concat l a) = succ (count a l) :=
by simp [-add_comm]

theorem count_pos {a : α} {l : list α} : 0 < count a l ↔ a ∈ l :=
by simp only [count, countp_pos, exists_prop, exists_eq_right']

@[simp, priority 980]
theorem count_eq_zero_of_not_mem {a : α} {l : list α} (h : a ∉ l) : count a l = 0 :=
by_contradiction $ λ h', h $ count_pos.1 (nat.pos_of_ne_zero h')

theorem not_mem_of_count_eq_zero {a : α} {l : list α} (h : count a l = 0) : a ∉ l :=
λ h', ne_of_gt (count_pos.2 h') h

@[simp] theorem count_repeat (a : α) (n : ℕ) : count a (repeat a n) = n :=
by rw [count, countp_eq_length_filter, filter_eq_self.2, length_repeat];
   exact λ b m, (eq_of_mem_repeat m).symm

theorem le_count_iff_repeat_sublist {a : α} {l : list α} {n : ℕ} :
  n ≤ count a l ↔ repeat a n <+ l :=
⟨λ h, ((repeat_sublist_repeat a).2 h).trans $
  have filter (eq a) l = repeat a (count a l), from eq_repeat.2
    ⟨by simp only [count, countp_eq_length_filter], λ b m, (of_mem_filter m).symm⟩,
  by rw ← this; apply filter_sublist,
 λ h, by simpa only [count_repeat] using count_le_of_sublist a h⟩

theorem repeat_count_eq_of_count_eq_length  {a : α} {l : list α} (h : count a l = length l)  :
  repeat a (count a l) = l :=
eq_of_sublist_of_length_eq (le_count_iff_repeat_sublist.mp (le_refl (count a l)))
    (eq.trans (length_repeat a (count a l)) h)

@[simp] theorem count_filter {p} [decidable_pred p]
  {a} {l : list α} (h : p a) : count a (filter p l) = count a l :=
by simp only [count, countp_filter]; congr; exact
set.ext (λ b, and_iff_left_of_imp (λ e, e ▸ h))

end count

/-! ### prefix, suffix, infix -/

@[simp] theorem prefix_append (l₁ l₂ : list α) : l₁ <+: l₁ ++ l₂ := ⟨l₂, rfl⟩

@[simp] theorem suffix_append (l₁ l₂ : list α) : l₂ <:+ l₁ ++ l₂ := ⟨l₁, rfl⟩

theorem infix_append (l₁ l₂ l₃ : list α) : l₂ <:+: l₁ ++ l₂ ++ l₃ := ⟨l₁, l₃, rfl⟩

@[simp] theorem infix_append' (l₁ l₂ l₃ : list α) : l₂ <:+: l₁ ++ (l₂ ++ l₃) :=
by rw ← list.append_assoc; apply infix_append

theorem nil_prefix (l : list α) : [] <+: l := ⟨l, rfl⟩

theorem nil_suffix (l : list α) : [] <:+ l := ⟨l, append_nil _⟩

@[refl] theorem prefix_refl (l : list α) : l <+: l := ⟨[], append_nil _⟩

@[refl] theorem suffix_refl (l : list α) : l <:+ l := ⟨[], rfl⟩

@[simp] theorem suffix_cons (a : α) : ∀ l, l <:+ a :: l := suffix_append [a]

theorem prefix_concat (a : α) (l) : l <+: concat l a := by simp

theorem infix_of_prefix {l₁ l₂ : list α} : l₁ <+: l₂ → l₁ <:+: l₂ :=
λ⟨t, h⟩, ⟨[], t, h⟩

theorem infix_of_suffix {l₁ l₂ : list α} : l₁ <:+ l₂ → l₁ <:+: l₂ :=
λ⟨t, h⟩, ⟨t, [], by simp only [h, append_nil]⟩

@[refl] theorem infix_refl (l : list α) : l <:+: l := infix_of_prefix $ prefix_refl l

theorem nil_infix (l : list α) : [] <:+: l := infix_of_prefix $ nil_prefix l

theorem infix_cons {L₁ L₂ : list α} {x : α} : L₁ <:+: L₂ → L₁ <:+: x :: L₂ :=
λ⟨LP, LS, H⟩, ⟨x :: LP, LS, H ▸ rfl⟩

@[trans] theorem is_prefix.trans : ∀ {l₁ l₂ l₃ : list α}, l₁ <+: l₂ → l₂ <+: l₃ → l₁ <+: l₃
| l ._ ._ ⟨r₁, rfl⟩ ⟨r₂, rfl⟩ := ⟨r₁ ++ r₂, (append_assoc _ _ _).symm⟩

@[trans] theorem is_suffix.trans : ∀ {l₁ l₂ l₃ : list α}, l₁ <:+ l₂ → l₂ <:+ l₃ → l₁ <:+ l₃
| l ._ ._ ⟨l₁, rfl⟩ ⟨l₂, rfl⟩ := ⟨l₂ ++ l₁, append_assoc _ _ _⟩

@[trans] theorem is_infix.trans : ∀ {l₁ l₂ l₃ : list α}, l₁ <:+: l₂ → l₂ <:+: l₃ → l₁ <:+: l₃
| l ._ ._ ⟨l₁, r₁, rfl⟩ ⟨l₂, r₂, rfl⟩ := ⟨l₂ ++ l₁, r₁ ++ r₂, by simp only [append_assoc]⟩

theorem sublist_of_infix {l₁ l₂ : list α} : l₁ <:+: l₂ → l₁ <+ l₂ :=
λ⟨s, t, h⟩, by rw [← h]; exact (sublist_append_right _ _).trans (sublist_append_left _ _)

theorem sublist_of_prefix {l₁ l₂ : list α} : l₁ <+: l₂ → l₁ <+ l₂ :=
sublist_of_infix ∘ infix_of_prefix

theorem sublist_of_suffix {l₁ l₂ : list α} : l₁ <:+ l₂ → l₁ <+ l₂ :=
sublist_of_infix ∘ infix_of_suffix

theorem reverse_suffix {l₁ l₂ : list α} : reverse l₁ <:+ reverse l₂ ↔ l₁ <+: l₂ :=
⟨λ ⟨r, e⟩, ⟨reverse r,
  by rw [← reverse_reverse l₁, ← reverse_append, e, reverse_reverse]⟩,
 λ ⟨r, e⟩, ⟨reverse r, by rw [← reverse_append, e]⟩⟩

theorem reverse_prefix {l₁ l₂ : list α} : reverse l₁ <+: reverse l₂ ↔ l₁ <:+ l₂ :=
by rw ← reverse_suffix; simp only [reverse_reverse]

theorem length_le_of_infix {l₁ l₂ : list α} (s : l₁ <:+: l₂) : length l₁ ≤ length l₂ :=
length_le_of_sublist $ sublist_of_infix s

theorem eq_nil_of_infix_nil {l : list α} (s : l <:+: []) : l = [] :=
eq_nil_of_sublist_nil $ sublist_of_infix s

theorem eq_nil_of_prefix_nil {l : list α} (s : l <+: []) : l = [] :=
eq_nil_of_infix_nil $ infix_of_prefix s

theorem eq_nil_of_suffix_nil {l : list α} (s : l <:+ []) : l = [] :=
eq_nil_of_infix_nil $ infix_of_suffix s

theorem infix_iff_prefix_suffix (l₁ l₂ : list α) : l₁ <:+: l₂ ↔ ∃ t, l₁ <+: t ∧ t <:+ l₂ :=
⟨λ⟨s, t, e⟩, ⟨l₁ ++ t, ⟨_, rfl⟩, by rw [← e, append_assoc]; exact ⟨_, rfl⟩⟩,
λ⟨._, ⟨t, rfl⟩, ⟨s, e⟩⟩, ⟨s, t, by rw append_assoc; exact e⟩⟩

theorem eq_of_infix_of_length_eq {l₁ l₂ : list α} (s : l₁ <:+: l₂) :
  length l₁ = length l₂ → l₁ = l₂ :=
eq_of_sublist_of_length_eq $ sublist_of_infix s

theorem eq_of_prefix_of_length_eq {l₁ l₂ : list α} (s : l₁ <+: l₂) :
  length l₁ = length l₂ → l₁ = l₂ :=
eq_of_sublist_of_length_eq $ sublist_of_prefix s

theorem eq_of_suffix_of_length_eq {l₁ l₂ : list α} (s : l₁ <:+ l₂) :
  length l₁ = length l₂ → l₁ = l₂ :=
eq_of_sublist_of_length_eq $ sublist_of_suffix s

theorem prefix_of_prefix_length_le : ∀ {l₁ l₂ l₃ : list α},
 l₁ <+: l₃ → l₂ <+: l₃ → length l₁ ≤ length l₂ → l₁ <+: l₂
| []      l₂ l₃ h₁ h₂ _ := nil_prefix _
| (a::l₁) (b::l₂) _ ⟨r₁, rfl⟩ ⟨r₂, e⟩ ll := begin
  injection e with _ e', subst b,
  rcases prefix_of_prefix_length_le ⟨_, rfl⟩ ⟨_, e'⟩
    (le_of_succ_le_succ ll) with ⟨r₃, rfl⟩,
  exact ⟨r₃, rfl⟩
end

theorem prefix_or_prefix_of_prefix {l₁ l₂ l₃ : list α}
 (h₁ : l₁ <+: l₃) (h₂ : l₂ <+: l₃) : l₁ <+: l₂ ∨ l₂ <+: l₁ :=
(le_total (length l₁) (length l₂)).imp
  (prefix_of_prefix_length_le h₁ h₂)
  (prefix_of_prefix_length_le h₂ h₁)

theorem suffix_of_suffix_length_le {l₁ l₂ l₃ : list α}
 (h₁ : l₁ <:+ l₃) (h₂ : l₂ <:+ l₃) (ll : length l₁ ≤ length l₂) : l₁ <:+ l₂ :=
reverse_prefix.1 $ prefix_of_prefix_length_le
  (reverse_prefix.2 h₁) (reverse_prefix.2 h₂) (by simp [ll])

theorem suffix_or_suffix_of_suffix {l₁ l₂ l₃ : list α}
 (h₁ : l₁ <:+ l₃) (h₂ : l₂ <:+ l₃) : l₁ <:+ l₂ ∨ l₂ <:+ l₁ :=
(prefix_or_prefix_of_prefix (reverse_prefix.2 h₁) (reverse_prefix.2 h₂)).imp
  reverse_prefix.1 reverse_prefix.1

theorem infix_of_mem_join : ∀ {L : list (list α)} {l}, l ∈ L → l <:+: join L
| (_  :: L) l (or.inl rfl) := infix_append [] _ _
| (l' :: L) l (or.inr h)   :=
  is_infix.trans (infix_of_mem_join h) $ infix_of_suffix $ suffix_append _ _

theorem prefix_append_right_inj {l₁ l₂ : list α} (l) : l ++ l₁ <+: l ++ l₂ ↔ l₁ <+: l₂ :=
exists_congr $ λ r, by rw [append_assoc, append_right_inj]

theorem prefix_cons_inj {l₁ l₂ : list α} (a) : a :: l₁ <+: a :: l₂ ↔ l₁ <+: l₂ :=
prefix_append_right_inj [a]

theorem take_prefix (n) (l : list α) : take n l <+: l := ⟨_, take_append_drop _ _⟩

theorem drop_suffix (n) (l : list α) : drop n l <:+ l := ⟨_, take_append_drop _ _⟩

theorem tail_suffix (l : list α) : tail l <:+ l := by rw ← drop_one; apply drop_suffix

theorem tail_subset (l : list α) : tail l ⊆ l := (sublist_of_suffix (tail_suffix l)).subset

theorem prefix_iff_eq_append {l₁ l₂ : list α} : l₁ <+: l₂ ↔ l₁ ++ drop (length l₁) l₂ = l₂ :=
⟨by rintros ⟨r, rfl⟩; rw drop_left, λ e, ⟨_, e⟩⟩

theorem suffix_iff_eq_append {l₁ l₂ : list α} :
  l₁ <:+ l₂ ↔ take (length l₂ - length l₁) l₂ ++ l₁ = l₂ :=
⟨by rintros ⟨r, rfl⟩; simp only [length_append, nat.add_sub_cancel, take_left], λ e, ⟨_, e⟩⟩

theorem prefix_iff_eq_take {l₁ l₂ : list α} : l₁ <+: l₂ ↔ l₁ = take (length l₁) l₂ :=
⟨λ h, append_right_cancel $
  (prefix_iff_eq_append.1 h).trans (take_append_drop _ _).symm,
 λ e, e.symm ▸ take_prefix _ _⟩

theorem suffix_iff_eq_drop {l₁ l₂ : list α} : l₁ <:+ l₂ ↔ l₁ = drop (length l₂ - length l₁) l₂ :=
⟨λ h, append_left_cancel $
  (suffix_iff_eq_append.1 h).trans (take_append_drop _ _).symm,
 λ e, e.symm ▸ drop_suffix _ _⟩

instance decidable_prefix [decidable_eq α] : ∀ (l₁ l₂ : list α), decidable (l₁ <+: l₂)
| []      l₂ := is_true ⟨l₂, rfl⟩
| (a::l₁) [] := is_false $ λ ⟨t, te⟩, list.no_confusion te
| (a::l₁) (b::l₂) :=
  if h : a = b then
    @decidable_of_iff _ _ (by rw [← h, prefix_cons_inj])
      (decidable_prefix l₁ l₂)
  else
    is_false $ λ ⟨t, te⟩, h $ by injection te

-- Alternatively, use mem_tails
instance decidable_suffix [decidable_eq α] : ∀ (l₁ l₂ : list α), decidable (l₁ <:+ l₂)
| []      l₂ := is_true ⟨l₂, append_nil _⟩
| (a::l₁) [] := is_false $ mt (length_le_of_sublist ∘ sublist_of_suffix) dec_trivial
| l₁      l₂ := let len1 := length l₁, len2 := length l₂ in
  if hl : len1 ≤ len2 then
    decidable_of_iff' (l₁ = drop (len2-len1) l₂) suffix_iff_eq_drop
  else is_false $ λ h, hl $ length_le_of_sublist $ sublist_of_suffix h

@[simp] theorem mem_inits : ∀ (s t : list α), s ∈ inits t ↔ s <+: t
| s []     := suffices s = nil ↔ s <+: nil, by simpa only [inits, mem_singleton],
  ⟨λh, h.symm ▸ prefix_refl [], eq_nil_of_prefix_nil⟩
| s (a::t) :=
  suffices (s = nil ∨ ∃ l ∈ inits t, a :: l = s) ↔ s <+: a :: t, by simpa,
  ⟨λo, match s, o with
  | ._, or.inl rfl := ⟨_, rfl⟩
  | s, or.inr ⟨r, hr, hs⟩ := let ⟨s, ht⟩ := (mem_inits _ _).1 hr in
    by rw [← hs, ← ht]; exact ⟨s, rfl⟩
  end, λmi, match s, mi with
  | [], ⟨._, rfl⟩ := or.inl rfl
  | (b::s), ⟨r, hr⟩ := list.no_confusion hr $ λba (st : s++r = t), or.inr $
    by rw ba; exact ⟨_, (mem_inits _ _).2 ⟨_, st⟩, rfl⟩
  end⟩

@[simp] theorem mem_tails : ∀ (s t : list α), s ∈ tails t ↔ s <:+ t
| s []     := by simp only [tails, mem_singleton];
  exact ⟨λh, by rw h; exact suffix_refl [], eq_nil_of_suffix_nil⟩
| s (a::t) := by simp only [tails, mem_cons_iff, mem_tails s t];
  exact show s = a :: t ∨ s <:+ t ↔ s <:+ a :: t, from
  ⟨λo, match s, t, o with
  | ._, t, or.inl rfl := suffix_refl _
  | s, ._, or.inr ⟨l, rfl⟩ := ⟨a::l, rfl⟩
  end, λe, match s, t, e with
  | ._, t, ⟨[], rfl⟩ := or.inl rfl
  | s, t, ⟨b::l, he⟩ := list.no_confusion he (λab lt, or.inr ⟨l, lt⟩)
  end⟩

lemma inits_cons (a : α) (l : list α) : inits (a :: l) = [] :: l.inits.map (λ t, a :: t) :=
by simp

lemma tails_cons (a : α) (l : list α) : tails (a :: l) = (a :: l) :: l.tails :=
by simp

@[simp]
lemma inits_append : ∀ (s t : list α), inits (s ++ t) = s.inits ++ t.inits.tail.map (λ l, s ++ l)
| [] [] := by simp
| [] (a::t) := by simp
| (a::s) t := by simp [inits_append s t]

@[simp]
lemma tails_append : ∀ (s t : list α), tails (s ++ t) = s.tails.map (λ l, l ++ t) ++ t.tails.tail
| [] [] := by simp
| [] (a::t) := by simp
| (a::s) t := by simp [tails_append s t]

-- the lemma names `inits_eq_tails` and `tails_eq_inits` are like `sublists_eq_sublists'`
lemma inits_eq_tails :
  ∀ (l : list α), l.inits = (reverse $ map reverse $ tails $ reverse l)
| [] := by simp
| (a :: l) := by simp [inits_eq_tails l, map_eq_map_iff]

lemma tails_eq_inits :
  ∀ (l : list α), l.tails = (reverse $ map reverse $ inits $ reverse l)
| [] := by simp
| (a :: l) := by simp [tails_eq_inits l, append_left_inj]

lemma inits_reverse (l : list α) : inits (reverse l) = reverse (map reverse l.tails) :=
by { rw tails_eq_inits l, simp [reverse_involutive.comp_self], }

lemma tails_reverse (l : list α) : tails (reverse l) = reverse (map reverse l.inits) :=
by { rw inits_eq_tails l, simp [reverse_involutive.comp_self], }

lemma map_reverse_inits (l : list α) : map reverse l.inits = (reverse $ tails $ reverse l) :=
by { rw inits_eq_tails l, simp [reverse_involutive.comp_self], }

lemma map_reverse_tails (l : list α) : map reverse l.tails = (reverse $ inits $ reverse l) :=
by { rw tails_eq_inits l, simp [reverse_involutive.comp_self], }

instance decidable_infix [decidable_eq α] : ∀ (l₁ l₂ : list α), decidable (l₁ <:+: l₂)
| []      l₂ := is_true ⟨[], l₂, rfl⟩
| (a::l₁) [] := is_false $ λ⟨s, t, te⟩, absurd te $ append_ne_nil_of_ne_nil_left _ _ $
                append_ne_nil_of_ne_nil_right _ _ $ λh, list.no_confusion h
| l₁      l₂ := decidable_of_decidable_of_iff (list.decidable_bex (λt, l₁ <+: t) (tails l₂)) $
  by refine (exists_congr (λt, _)).trans (infix_iff_prefix_suffix _ _).symm;
     exact ⟨λ⟨h1, h2⟩, ⟨h2, (mem_tails _ _).1 h1⟩, λ⟨h2, h1⟩, ⟨(mem_tails _ _).2 h1, h2⟩⟩

/-! ### sublists -/

@[simp] theorem sublists'_nil : sublists' (@nil α) = [[]] := rfl

@[simp, priority 1100] theorem sublists'_singleton (a : α) : sublists' [a] = [[], [a]] := rfl

theorem map_sublists'_aux (g : list β → list γ) (l : list α) (f r) :
  map g (sublists'_aux l f r) = sublists'_aux l (g ∘ f) (map g r) :=
by induction l generalizing f r; [refl, simp only [*, sublists'_aux]]

theorem sublists'_aux_append (r' : list (list β)) (l : list α) (f r) :
  sublists'_aux l f (r ++ r') = sublists'_aux l f r ++ r' :=
by induction l generalizing f r; [refl, simp only [*, sublists'_aux]]

theorem sublists'_aux_eq_sublists' (l f r) :
  @sublists'_aux α β l f r = map f (sublists' l) ++ r :=
by rw [sublists', map_sublists'_aux, ← sublists'_aux_append]; refl

@[simp] theorem sublists'_cons (a : α) (l : list α) :
  sublists' (a :: l) = sublists' l ++ map (cons a) (sublists' l) :=
by rw [sublists', sublists'_aux]; simp only [sublists'_aux_eq_sublists', map_id, append_nil]; refl

@[simp] theorem mem_sublists' {s t : list α} : s ∈ sublists' t ↔ s <+ t :=
begin
  induction t with a t IH generalizing s,
  { simp only [sublists'_nil, mem_singleton],
    exact ⟨λ h, by rw h, eq_nil_of_sublist_nil⟩ },
  simp only [sublists'_cons, mem_append, IH, mem_map],
  split; intro h, rcases h with h | ⟨s, h, rfl⟩,
  { exact sublist_cons_of_sublist _ h },
  { exact cons_sublist_cons _ h },
  { cases h with _ _ _ h s _ _ h,
    { exact or.inl h },
    { exact or.inr ⟨s, h, rfl⟩ } }
end

@[simp] theorem length_sublists' : ∀ l : list α, length (sublists' l) = 2 ^ length l
| []     := rfl
| (a::l) := by simp only [sublists'_cons, length_append, length_sublists' l, length_map,
    length, pow_succ', mul_succ, mul_zero, zero_add]

@[simp] theorem sublists_nil : sublists (@nil α) = [[]] := rfl

@[simp] theorem sublists_singleton (a : α) : sublists [a] = [[], [a]] := rfl

theorem sublists_aux₁_eq_sublists_aux : ∀ l (f : list α → list β),
  sublists_aux₁ l f = sublists_aux l (λ ys r, f ys ++ r)
| []     f := rfl
| (a::l) f := by rw [sublists_aux₁, sublists_aux]; simp only [*, append_assoc]

theorem sublists_aux_cons_eq_sublists_aux₁ (l : list α) :
  sublists_aux l cons = sublists_aux₁ l (λ x, [x]) :=
by rw [sublists_aux₁_eq_sublists_aux]; refl

theorem sublists_aux_eq_foldr.aux {a : α} {l : list α}
  (IH₁ : ∀ (f : list α → list β → list β), sublists_aux l f = foldr f [] (sublists_aux l cons))
  (IH₂ : ∀ (f : list α → list (list α) → list (list α)),
      sublists_aux l f = foldr f [] (sublists_aux l cons))
  (f : list α → list β → list β) : sublists_aux (a::l) f = foldr f [] (sublists_aux (a::l) cons) :=
begin
  simp only [sublists_aux, foldr_cons], rw [IH₂, IH₁], congr' 1,
  induction sublists_aux l cons with _ _ ih, {refl},
  simp only [ih, foldr_cons]
end

theorem sublists_aux_eq_foldr (l : list α) : ∀ (f : list α → list β → list β),
  sublists_aux l f = foldr f [] (sublists_aux l cons) :=
suffices _ ∧ ∀ f : list α → list (list α) → list (list α),
    sublists_aux l f = foldr f [] (sublists_aux l cons),
  from this.1,
begin
  induction l with a l IH, {split; intro; refl},
  exact ⟨sublists_aux_eq_foldr.aux IH.1 IH.2,
         sublists_aux_eq_foldr.aux IH.2 IH.2⟩
end

theorem sublists_aux_cons_cons (l : list α) (a : α) :
  sublists_aux (a::l) cons = [a] :: foldr (λys r, ys :: (a :: ys) :: r) [] (sublists_aux l cons) :=
by rw [← sublists_aux_eq_foldr]; refl

theorem sublists_aux₁_append : ∀ (l₁ l₂ : list α) (f : list α → list β),
  sublists_aux₁ (l₁ ++ l₂) f = sublists_aux₁ l₁ f ++
    sublists_aux₁ l₂ (λ x, f x ++ sublists_aux₁ l₁ (f ∘ (++ x)))
| []      l₂ f := by simp only [sublists_aux₁, nil_append, append_nil]
| (a::l₁) l₂ f := by simp only [sublists_aux₁, cons_append, sublists_aux₁_append l₁, append_assoc];
  refl

theorem sublists_aux₁_concat (l : list α) (a : α) (f : list α → list β) :
  sublists_aux₁ (l ++ [a]) f = sublists_aux₁ l f ++
    f [a] ++ sublists_aux₁ l (λ x, f (x ++ [a])) :=
by simp only [sublists_aux₁_append, sublists_aux₁, append_assoc, append_nil]

theorem sublists_aux₁_bind : ∀ (l : list α)
  (f : list α → list β) (g : β → list γ),
  (sublists_aux₁ l f).bind g = sublists_aux₁ l (λ x, (f x).bind g)
| []     f g := rfl
| (a::l) f g := by simp only [sublists_aux₁, bind_append, sublists_aux₁_bind l]

theorem sublists_aux_cons_append (l₁ l₂ : list α) :
  sublists_aux (l₁ ++ l₂) cons = sublists_aux l₁ cons ++
    (do x ← sublists_aux l₂ cons, (++ x) <$> sublists l₁) :=
begin
  simp only [sublists, sublists_aux_cons_eq_sublists_aux₁, sublists_aux₁_append, bind_eq_bind,
    sublists_aux₁_bind],
  congr, funext x, apply congr_arg _,
  rw [← bind_ret_eq_map, sublists_aux₁_bind], exact (append_nil _).symm
end

theorem sublists_append (l₁ l₂ : list α) :
  sublists (l₁ ++ l₂) = (do x ← sublists l₂, (++ x) <$> sublists l₁) :=
by simp only [map, sublists, sublists_aux_cons_append, map_eq_map, bind_eq_bind,
  cons_bind, map_id', append_nil, cons_append, map_id' (λ _, rfl)]; split; refl

@[simp] theorem sublists_concat (l : list α) (a : α) :
  sublists (l ++ [a]) = sublists l ++ map (λ x, x ++ [a]) (sublists l) :=
by rw [sublists_append, sublists_singleton, bind_eq_bind, cons_bind, cons_bind, nil_bind,
  map_eq_map, map_eq_map, map_id' (append_nil), append_nil]

theorem sublists_reverse (l : list α) : sublists (reverse l) = map reverse (sublists' l) :=
by induction l with hd tl ih; [refl,
simp only [reverse_cons, sublists_append, sublists'_cons, map_append, ih, sublists_singleton,
  map_eq_map, bind_eq_bind, map_map, cons_bind, append_nil, nil_bind, (∘)]]

theorem sublists_eq_sublists' (l : list α) : sublists l = map reverse (sublists' (reverse l)) :=
by rw [← sublists_reverse, reverse_reverse]

theorem sublists'_reverse (l : list α) : sublists' (reverse l) = map reverse (sublists l) :=
by simp only [sublists_eq_sublists', map_map, map_id' (reverse_reverse)]

theorem sublists'_eq_sublists (l : list α) : sublists' l = map reverse (sublists (reverse l)) :=
by rw [← sublists'_reverse, reverse_reverse]

theorem sublists_aux_ne_nil : ∀ (l : list α), [] ∉ sublists_aux l cons
| [] := id
| (a::l) := begin
  rw [sublists_aux_cons_cons],
  refine not_mem_cons_of_ne_of_not_mem (cons_ne_nil _ _).symm _,
  have := sublists_aux_ne_nil l, revert this,
  induction sublists_aux l cons; intro, {rwa foldr},
  simp only [foldr, mem_cons_iff, false_or, not_or_distrib],
  exact ⟨ne_of_not_mem_cons this, ih (not_mem_of_not_mem_cons this)⟩
end

@[simp] theorem mem_sublists {s t : list α} : s ∈ sublists t ↔ s <+ t :=
by rw [← reverse_sublist_iff, ← mem_sublists',
       sublists'_reverse, mem_map_of_injective reverse_injective]

@[simp] theorem length_sublists (l : list α) : length (sublists l) = 2 ^ length l :=
by simp only [sublists_eq_sublists', length_map, length_sublists', length_reverse]

theorem map_ret_sublist_sublists (l : list α) : map list.ret l <+ sublists l :=
reverse_rec_on l (nil_sublist _) $
λ l a IH, by simp only [map, map_append, sublists_concat]; exact
((append_sublist_append_left _).2 $ singleton_sublist.2 $
  mem_map.2 ⟨[], mem_sublists.2 (nil_sublist _), by refl⟩).trans
((append_sublist_append_right _).2 IH)

/-! ### sublists_len -/

/-- Auxiliary function to construct the list of all sublists of a given length. Given an
integer `n`, a list `l`, a function `f` and an auxiliary list `L`, it returns the list made of
of `f` applied to all sublists of `l` of length `n`, concatenated with `L`. -/
def sublists_len_aux {α β : Type*} : ℕ → list α → (list α → β) → list β → list β
| 0     l      f r := f [] :: r
| (n+1) []     f r := r
| (n+1) (a::l) f r := sublists_len_aux (n + 1) l f
  (sublists_len_aux n l (f ∘ list.cons a) r)

/-- The list of all sublists of a list `l` that are of length `n`. For instance, for
`l = [0, 1, 2, 3]` and `n = 2`, one gets
`[[2, 3], [1, 3], [1, 2], [0, 3], [0, 2], [0, 1]]`. -/
def sublists_len {α : Type*} (n : ℕ) (l : list α) : list (list α) :=
sublists_len_aux n l id []

lemma sublists_len_aux_append {α β γ : Type*} :
  ∀ (n : ℕ) (l : list α) (f : list α → β) (g : β → γ) (r : list β) (s : list γ),
  sublists_len_aux n l (g ∘ f) (r.map g ++ s) =
  (sublists_len_aux n l f r).map g ++ s
| 0     l      f g r s := rfl
| (n+1) []     f g r s := rfl
| (n+1) (a::l) f g r s := begin
  unfold sublists_len_aux,
  rw [show ((g ∘ f) ∘ list.cons a) = (g ∘ f ∘ list.cons a), by refl,
    sublists_len_aux_append, sublists_len_aux_append]
end

lemma sublists_len_aux_eq {α β : Type*} (l : list α) (n) (f : list α → β) (r) :
  sublists_len_aux n l f r = (sublists_len n l).map f ++ r :=
by rw [sublists_len, ← sublists_len_aux_append]; refl

lemma sublists_len_aux_zero {α : Type*} (l : list α) (f : list α → β) (r) :
  sublists_len_aux 0 l f r = f [] :: r := by cases l; refl

@[simp] lemma sublists_len_zero {α : Type*} (l : list α) :
  sublists_len 0 l = [[]] := sublists_len_aux_zero _ _ _

@[simp] lemma sublists_len_succ_nil {α : Type*} (n) :
  sublists_len (n+1) (@nil α) = [] := rfl

@[simp] lemma sublists_len_succ_cons {α : Type*} (n) (a : α) (l) :
  sublists_len (n + 1) (a::l) =
  sublists_len (n + 1) l ++ (sublists_len n l).map (cons a) :=
by rw [sublists_len, sublists_len_aux, sublists_len_aux_eq,
  sublists_len_aux_eq, map_id, append_nil]; refl

@[simp] lemma length_sublists_len {α : Type*} : ∀ n (l : list α),
  length (sublists_len n l) = nat.choose (length l) n
| 0     l      := by simp
| (n+1) []     := by simp
| (n+1) (a::l) := by simp [-add_comm, nat.choose, *]; apply add_comm

lemma sublists_len_sublist_sublists' {α : Type*} : ∀ n (l : list α),
  sublists_len n l <+ sublists' l
| 0     l      := singleton_sublist.2 (mem_sublists'.2 (nil_sublist _))
| (n+1) []     := nil_sublist _
| (n+1) (a::l) := begin
  rw [sublists_len_succ_cons, sublists'_cons],
  exact (sublists_len_sublist_sublists' _ _).append
    ((sublists_len_sublist_sublists' _ _).map _)
end

lemma sublists_len_sublist_of_sublist
  {α : Type*} (n) {l₁ l₂ : list α} (h : l₁ <+ l₂) : sublists_len n l₁ <+ sublists_len n l₂ :=
begin
  induction n with n IHn generalizing l₁ l₂, {simp},
  induction h with l₁ l₂ a s IH l₁ l₂ a s IH, {refl},
  { refine IH.trans _,
    rw sublists_len_succ_cons,
    apply sublist_append_left },
  { simp [sublists_len_succ_cons],
    exact IH.append ((IHn s).map _) }
end

lemma length_of_sublists_len {α : Type*} : ∀ {n} {l l' : list α},
  l' ∈ sublists_len n l → length l' = n
| 0     l      l' (or.inl rfl) := rfl
| (n+1) (a::l) l' h := begin
  rw [sublists_len_succ_cons, mem_append, mem_map] at h,
  rcases h with h | ⟨l', h, rfl⟩,
  { exact length_of_sublists_len h },
  { exact congr_arg (+1) (length_of_sublists_len h) },
end

lemma mem_sublists_len_self {α : Type*} {l l' : list α}
  (h : l' <+ l) : l' ∈ sublists_len (length l') l :=
begin
  induction h with l₁ l₂ a s IH l₁ l₂ a s IH,
  { exact or.inl rfl },
  { cases l₁ with b l₁,
    { exact or.inl rfl },
    { rw [length, sublists_len_succ_cons],
      exact mem_append_left _ IH } },
  { rw [length, sublists_len_succ_cons],
    exact mem_append_right _ (mem_map.2 ⟨_, IH, rfl⟩) }
end

@[simp] lemma mem_sublists_len {α : Type*} {n} {l l' : list α} :
  l' ∈ sublists_len n l ↔ l' <+ l ∧ length l' = n :=
⟨λ h, ⟨mem_sublists'.1
    ((sublists_len_sublist_sublists' _ _).subset h),
  length_of_sublists_len h⟩,
λ ⟨h₁, h₂⟩, h₂ ▸ mem_sublists_len_self h₁⟩

/-! ### permutations -/

section permutations

@[simp] theorem permutations_aux_nil (is : list α) : permutations_aux [] is = [] :=
by rw [permutations_aux, permutations_aux.rec]

@[simp] theorem permutations_aux_cons (t : α) (ts is : list α) :
  permutations_aux (t :: ts) is = foldr (λy r, (permutations_aux2 t ts r y id).2)
    (permutations_aux ts (t::is)) (permutations is) :=
by rw [permutations_aux, permutations_aux.rec]; refl

end permutations

/-! ### insert -/
section insert
variable [decidable_eq α]

@[simp] theorem insert_nil (a : α) : insert a nil = [a] := rfl

theorem insert.def (a : α) (l : list α) : insert a l = if a ∈ l then l else a :: l := rfl

@[simp, priority 980]
theorem insert_of_mem {a : α} {l : list α} (h : a ∈ l) : insert a l = l :=
by simp only [insert.def, if_pos h]

@[simp, priority 970]
theorem insert_of_not_mem {a : α} {l : list α} (h : a ∉ l) : insert a l = a :: l :=
by simp only [insert.def, if_neg h]; split; refl

@[simp] theorem mem_insert_iff {a b : α} {l : list α} : a ∈ insert b l ↔ a = b ∨ a ∈ l :=
begin
  by_cases h' : b ∈ l,
  { simp only [insert_of_mem h'],
    apply (or_iff_right_of_imp _).symm,
    exact λ e, e.symm ▸ h' },
  simp only [insert_of_not_mem h', mem_cons_iff]
end

@[simp] theorem suffix_insert (a : α) (l : list α) : l <:+ insert a l :=
by by_cases a ∈ l; [simp only [insert_of_mem h], simp only [insert_of_not_mem h, suffix_cons]]

@[simp] theorem mem_insert_self (a : α) (l : list α) : a ∈ insert a l :=
mem_insert_iff.2 (or.inl rfl)

theorem mem_insert_of_mem {a b : α} {l : list α} (h : a ∈ l) : a ∈ insert b l :=
mem_insert_iff.2 (or.inr h)

theorem eq_or_mem_of_mem_insert {a b : α} {l : list α} (h : a ∈ insert b l) : a = b ∨ a ∈ l :=
mem_insert_iff.1 h

@[simp] theorem length_insert_of_mem {a : α} {l : list α} (h : a ∈ l) :
  length (insert a l) = length l :=
by rw insert_of_mem h

@[simp] theorem length_insert_of_not_mem {a : α} {l : list α} (h : a ∉ l) :
  length (insert a l) = length l + 1 :=
by rw insert_of_not_mem h; refl

end insert

/-! ### erasep -/
section erasep
variables {p : α → Prop} [decidable_pred p]

@[simp] theorem erasep_nil : [].erasep p = [] := rfl

theorem erasep_cons (a : α) (l : list α) :
  (a :: l).erasep p = if p a then l else a :: l.erasep p := rfl

@[simp] theorem erasep_cons_of_pos {a : α} {l : list α} (h : p a) : (a :: l).erasep p = l :=
by simp [erasep_cons, h]

@[simp] theorem erasep_cons_of_neg {a : α} {l : list α} (h : ¬ p a) :
  (a::l).erasep p = a :: l.erasep p :=
by simp [erasep_cons, h]

theorem erasep_of_forall_not {l : list α}
  (h : ∀ a ∈ l, ¬ p a) : l.erasep p = l :=
by induction l with _ _ ih; [refl,
  simp [h _ (or.inl rfl), ih (forall_mem_of_forall_mem_cons h)]]

theorem exists_of_erasep {l : list α} {a} (al : a ∈ l) (pa : p a) :
  ∃ a l₁ l₂, (∀ b ∈ l₁, ¬ p b) ∧ p a ∧ l = l₁ ++ a :: l₂ ∧ l.erasep p = l₁ ++ l₂ :=
begin
  induction l with b l IH, {cases al},
  by_cases pb : p b,
  { exact ⟨b, [], l, forall_mem_nil _, pb, by simp [pb]⟩ },
  { rcases al with rfl | al, {exact pb.elim pa},
    rcases IH al with ⟨c, l₁, l₂, h₁, h₂, h₃, h₄⟩,
    exact ⟨c, b::l₁, l₂, forall_mem_cons.2 ⟨pb, h₁⟩,
      h₂, by rw h₃; refl, by simp [pb, h₄]⟩ }
end

theorem exists_or_eq_self_of_erasep (p : α → Prop) [decidable_pred p] (l : list α) :
  l.erasep p = l ∨ ∃ a l₁ l₂, (∀ b ∈ l₁, ¬ p b) ∧ p a ∧ l = l₁ ++ a :: l₂ ∧ l.erasep p = l₁ ++ l₂ :=
begin
  by_cases h : ∃ a ∈ l, p a,
  { rcases h with ⟨a, ha, pa⟩,
    exact or.inr (exists_of_erasep ha pa) },
  { simp at h, exact or.inl (erasep_of_forall_not h) }
end

@[simp] theorem length_erasep_of_mem {l : list α} {a} (al : a ∈ l) (pa : p a) :
 length (l.erasep p) = pred (length l) :=
by rcases exists_of_erasep al pa with ⟨_, l₁, l₂, _, _, e₁, e₂⟩;
   rw e₂; simp [-add_comm, e₁]; refl

theorem erasep_append_left {a : α} (pa : p a) :
  ∀ {l₁ : list α} (l₂), a ∈ l₁ → (l₁++l₂).erasep p = l₁.erasep p ++ l₂
| (x::xs) l₂ h := begin
  by_cases h' : p x; simp [h'],
  rw erasep_append_left l₂ (mem_of_ne_of_mem (mt _ h') h),
  rintro rfl, exact pa
end

theorem erasep_append_right :
  ∀ {l₁ : list α} (l₂), (∀ b ∈ l₁, ¬ p b) → (l₁++l₂).erasep p = l₁ ++ l₂.erasep p
| []      l₂ h := rfl
| (x::xs) l₂ h := by simp [(forall_mem_cons.1 h).1,
  erasep_append_right _ (forall_mem_cons.1 h).2]

theorem erasep_sublist (l : list α) : l.erasep p <+ l :=
by rcases exists_or_eq_self_of_erasep p l with h | ⟨c, l₁, l₂, h₁, h₂, h₃, h₄⟩;
   [rw h, {rw [h₄, h₃], simp}]

theorem erasep_subset (l : list α) : l.erasep p ⊆ l :=
(erasep_sublist l).subset

theorem sublist.erasep {l₁ l₂ : list α} (s : l₁ <+ l₂) : l₁.erasep p <+ l₂.erasep p :=
begin
  induction s,
  case list.sublist.slnil { refl },
  case list.sublist.cons : l₁ l₂ a s IH {
    by_cases h : p a; simp [h],
    exacts [IH.trans (erasep_sublist _), IH.cons _ _ _] },
  case list.sublist.cons2 : l₁ l₂ a s IH {
    by_cases h : p a; simp [h],
    exacts [s, IH.cons2 _ _ _] }
end

theorem mem_of_mem_erasep {a : α} {l : list α} : a ∈ l.erasep p → a ∈ l :=
@erasep_subset _ _ _ _ _

@[simp] theorem mem_erasep_of_neg {a : α} {l : list α} (pa : ¬ p a) : a ∈ l.erasep p ↔ a ∈ l :=
⟨mem_of_mem_erasep, λ al, begin
  rcases exists_or_eq_self_of_erasep p l with h | ⟨c, l₁, l₂, h₁, h₂, h₃, h₄⟩,
  { rwa h },
  { rw h₄, rw h₃ at al,
    have : a ≠ c, {rintro rfl, exact pa.elim h₂},
    simpa [this] using al }
end⟩

theorem erasep_map (f : β → α) :
  ∀ (l : list β), (map f l).erasep p = map f (l.erasep (p ∘ f))
| []     := rfl
| (b::l) := by by_cases p (f b); simp [h, erasep_map l]

@[simp] theorem extractp_eq_find_erasep :
  ∀ l : list α, extractp p l = (find p l, erasep p l)
| []     := rfl
| (a::l) := by by_cases pa : p a; simp [extractp, pa, extractp_eq_find_erasep l]

end erasep

/-! ### erase -/
section erase
variable [decidable_eq α]

@[simp] theorem erase_nil (a : α) : [].erase a = [] := rfl

theorem erase_cons (a b : α) (l : list α) :
  (b :: l).erase a = if b = a then l else b :: l.erase a := rfl

@[simp] theorem erase_cons_head (a : α) (l : list α) : (a :: l).erase a = l :=
by simp only [erase_cons, if_pos rfl]

@[simp] theorem erase_cons_tail {a b : α} (l : list α) (h : b ≠ a) :
  (b::l).erase a = b :: l.erase a :=
by simp only [erase_cons, if_neg h]; split; refl

theorem erase_eq_erasep (a : α) (l : list α) : l.erase a = l.erasep (eq a) :=
by { induction l with b l, {refl},
  by_cases a = b; [simp [h], simp [h, ne.symm h, *]] }

@[simp, priority 980]
theorem erase_of_not_mem {a : α} {l : list α} (h : a ∉ l) : l.erase a = l :=
by rw [erase_eq_erasep, erasep_of_forall_not]; rintro b h' rfl; exact h h'

theorem exists_erase_eq {a : α} {l : list α} (h : a ∈ l) :
  ∃ l₁ l₂, a ∉ l₁ ∧ l = l₁ ++ a :: l₂ ∧ l.erase a = l₁ ++ l₂ :=
by rcases exists_of_erasep h rfl with ⟨_, l₁, l₂, h₁, rfl, h₂, h₃⟩;
   rw erase_eq_erasep; exact ⟨l₁, l₂, λ h, h₁ _ h rfl, h₂, h₃⟩

@[simp] theorem length_erase_of_mem {a : α} {l : list α} (h : a ∈ l) :
  length (l.erase a) = pred (length l) :=
by rw erase_eq_erasep; exact length_erasep_of_mem h rfl

theorem erase_append_left {a : α} {l₁ : list α} (l₂) (h : a ∈ l₁) :
  (l₁++l₂).erase a = l₁.erase a ++ l₂ :=
by simp [erase_eq_erasep]; exact erasep_append_left (by refl) l₂ h

theorem erase_append_right {a : α} {l₁ : list α} (l₂) (h : a ∉ l₁) :
  (l₁++l₂).erase a = l₁ ++ l₂.erase a :=
by rw [erase_eq_erasep, erase_eq_erasep, erasep_append_right];
   rintro b h' rfl; exact h h'

theorem erase_sublist (a : α) (l : list α) : l.erase a <+ l :=
by rw erase_eq_erasep; apply erasep_sublist

theorem erase_subset (a : α) (l : list α) : l.erase a ⊆ l :=
(erase_sublist a l).subset

theorem sublist.erase (a : α) {l₁ l₂ : list α} (h : l₁ <+ l₂) : l₁.erase a <+ l₂.erase a :=
by simp [erase_eq_erasep]; exact sublist.erasep h

theorem mem_of_mem_erase {a b : α} {l : list α} : a ∈ l.erase b → a ∈ l :=
@erase_subset _ _ _ _ _

@[simp] theorem mem_erase_of_ne {a b : α} {l : list α} (ab : a ≠ b) : a ∈ l.erase b ↔ a ∈ l :=
by rw erase_eq_erasep; exact mem_erasep_of_neg ab.symm

theorem erase_comm (a b : α) (l : list α) : (l.erase a).erase b = (l.erase b).erase a :=
if ab : a = b then by rw ab else
if ha : a ∈ l then
if hb : b ∈ l then match l, l.erase a, exists_erase_eq ha, hb with
| ._, ._, ⟨l₁, l₂, ha', rfl, rfl⟩, hb :=
  if h₁ : b ∈ l₁ then
    by rw [erase_append_left _ h₁, erase_append_left _ h₁,
           erase_append_right _ (mt mem_of_mem_erase ha'), erase_cons_head]
  else
    by rw [erase_append_right _ h₁, erase_append_right _ h₁, erase_append_right _ ha',
           erase_cons_tail _ ab, erase_cons_head]
end
else by simp only [erase_of_not_mem hb, erase_of_not_mem (mt mem_of_mem_erase hb)]
else by simp only [erase_of_not_mem ha, erase_of_not_mem (mt mem_of_mem_erase ha)]

theorem map_erase [decidable_eq β] {f : α → β} (finj : injective f) {a : α}
  (l : list α) : map f (l.erase a) = (map f l).erase (f a) :=
by rw [erase_eq_erasep, erase_eq_erasep, erasep_map]; congr;
   ext b; simp [finj.eq_iff]

theorem map_foldl_erase [decidable_eq β] {f : α → β} (finj : injective f) {l₁ l₂ : list α} :
  map f (foldl list.erase l₁ l₂) = foldl (λ l a, l.erase (f a)) (map f l₁) l₂ :=
by induction l₂ generalizing l₁; [refl,
simp only [foldl_cons, map_erase finj, *]]

@[simp] theorem count_erase_self (a : α) :
  ∀ (s : list α), count a (list.erase s a) = pred (count a s)
| [] := by simp
| (h :: t) :=
begin
  rw erase_cons,
  by_cases p : h = a,
  { rw [if_pos p, count_cons', if_pos p.symm], simp },
  { rw [if_neg p, count_cons', count_cons', if_neg (λ x : a = h, p x.symm), count_erase_self],
    simp, }
end

@[simp] theorem count_erase_of_ne {a b : α} (ab : a ≠ b) :
  ∀ (s : list α), count a (list.erase s b) = count a s
| [] := by simp
| (x :: xs) :=
begin
  rw erase_cons,
  split_ifs with h,
  { rw [count_cons', h, if_neg ab], simp },
  { rw [count_cons', count_cons', count_erase_of_ne] }
end

end erase

/-! ### diff -/
section diff
variable [decidable_eq α]

@[simp] theorem diff_nil (l : list α) : l.diff [] = l := rfl

@[simp] theorem diff_cons (l₁ l₂ : list α) (a : α) : l₁.diff (a::l₂) = (l₁.erase a).diff l₂ :=
if h : a ∈ l₁ then by simp only [list.diff, if_pos h]
else by simp only [list.diff, if_neg h, erase_of_not_mem h]

@[simp] theorem nil_diff (l : list α) : [].diff l = [] :=
by induction l; [refl, simp only [*, diff_cons, erase_of_not_mem (not_mem_nil _)]]

theorem diff_eq_foldl : ∀ (l₁ l₂ : list α), l₁.diff l₂ = foldl list.erase l₁ l₂
| l₁ []      := rfl
| l₁ (a::l₂) := (diff_cons l₁ l₂ a).trans (diff_eq_foldl _ _)

@[simp] theorem diff_append (l₁ l₂ l₃ : list α) : l₁.diff (l₂ ++ l₃) = (l₁.diff l₂).diff l₃ :=
by simp only [diff_eq_foldl, foldl_append]

@[simp] theorem map_diff [decidable_eq β] {f : α → β} (finj : injective f) {l₁ l₂ : list α} :
  map f (l₁.diff l₂) = (map f l₁).diff (map f l₂) :=
by simp only [diff_eq_foldl, foldl_map, map_foldl_erase finj]

theorem diff_sublist : ∀ l₁ l₂ : list α, l₁.diff l₂ <+ l₁
| l₁ []      := sublist.refl _
| l₁ (a::l₂) := calc l₁.diff (a :: l₂) = (l₁.erase a).diff l₂ : diff_cons _ _ _
  ... <+ l₁.erase a : diff_sublist _ _
  ... <+ l₁ : list.erase_sublist _ _

theorem diff_subset (l₁ l₂ : list α) : l₁.diff l₂ ⊆ l₁ :=
(diff_sublist _ _).subset

theorem mem_diff_of_mem {a : α} : ∀ {l₁ l₂ : list α}, a ∈ l₁ → a ∉ l₂ → a ∈ l₁.diff l₂
| l₁ []      h₁ h₂ := h₁
| l₁ (b::l₂) h₁ h₂ := by rw diff_cons; exact
  mem_diff_of_mem ((mem_erase_of_ne (ne_of_not_mem_cons h₂)).2 h₁) (not_mem_of_not_mem_cons h₂)

theorem sublist.diff_right : ∀ {l₁ l₂ l₃: list α}, l₁ <+ l₂ → l₁.diff l₃ <+ l₂.diff l₃
| l₁ l₂ [] h      := h
| l₁ l₂ (a::l₃) h := by simp only
  [diff_cons, (h.erase _).diff_right]

theorem erase_diff_erase_sublist_of_sublist {a : α} : ∀ {l₁ l₂ : list α},
  l₁ <+ l₂ → (l₂.erase a).diff (l₁.erase a) <+ l₂.diff l₁
| []      l₂ h := erase_sublist _ _
| (b::l₁) l₂ h := if heq : b = a then by simp only [heq, erase_cons_head, diff_cons]
                  else by simpa only [erase_cons_head, erase_cons_tail _ heq, diff_cons,
                    erase_comm a b l₂]
                  using erase_diff_erase_sublist_of_sublist (h.erase b)

end diff

/-! ### enum -/

theorem length_enum_from : ∀ n (l : list α), length (enum_from n l) = length l
| n []     := rfl
| n (a::l) := congr_arg nat.succ (length_enum_from _ _)

theorem length_enum : ∀ (l : list α), length (enum l) = length l := length_enum_from _

@[simp] theorem enum_from_nth : ∀ n (l : list α) m,
  nth (enum_from n l) m = (λ a, (n + m, a)) <$> nth l m
| n []       m     := rfl
| n (a :: l) 0     := rfl
| n (a :: l) (m+1) := (enum_from_nth (n+1) l m).trans $
  by rw [add_right_comm]; refl

@[simp] theorem enum_nth : ∀ (l : list α) n,
  nth (enum l) n = (λ a, (n, a)) <$> nth l n :=
by simp only [enum, enum_from_nth, zero_add]; intros; refl

@[simp] theorem enum_from_map_snd : ∀ n (l : list α),
  map prod.snd (enum_from n l) = l
| n []       := rfl
| n (a :: l) := congr_arg (cons _) (enum_from_map_snd _ _)

@[simp] theorem enum_map_snd : ∀ (l : list α),
  map prod.snd (enum l) = l := enum_from_map_snd _

theorem mem_enum_from {x : α} {i : ℕ} :
   ∀ {j : ℕ} (xs : list α), (i, x) ∈ xs.enum_from j → j ≤ i ∧ i < j + xs.length ∧ x ∈ xs
| j [] := by simp [enum_from]
| j (y :: ys) :=
suffices i = j ∧ x = y ∨ (i, x) ∈ enum_from (j + 1) ys →
    j ≤ i ∧ i < j + (length ys + 1) ∧ (x = y ∨ x ∈ ys),
  by simpa [enum_from, mem_enum_from ys],
begin
  rintro (h|h),
  { refine ⟨le_of_eq h.1.symm,h.1 ▸ _,or.inl h.2⟩,
    apply nat.lt_add_of_pos_right; simp },
  { obtain ⟨hji, hijlen, hmem⟩ := mem_enum_from _ h,
    refine ⟨_, _, _⟩,
    { exact le_trans (nat.le_succ _) hji },
    { convert hijlen using 1, ac_refl },
    { simp [hmem] } }
end

/-! ### product -/

@[simp] theorem nil_product (l : list β) : product (@nil α) l = [] := rfl

@[simp] theorem product_cons (a : α) (l₁ : list α) (l₂ : list β)
        : product (a::l₁) l₂ = map (λ b, (a, b)) l₂ ++ product l₁ l₂ := rfl

@[simp] theorem product_nil : ∀ (l : list α), product l (@nil β) = []
| []     := rfl
| (a::l) := by rw [product_cons, product_nil]; refl

@[simp] theorem mem_product {l₁ : list α} {l₂ : list β} {a : α} {b : β} :
  (a, b) ∈ product l₁ l₂ ↔ a ∈ l₁ ∧ b ∈ l₂ :=
by simp only [product, mem_bind, mem_map, prod.ext_iff, exists_prop,
  and.left_comm, exists_and_distrib_left, exists_eq_left, exists_eq_right]

theorem length_product (l₁ : list α) (l₂ : list β) :
  length (product l₁ l₂) = length l₁ * length l₂ :=
by induction l₁ with x l₁ IH; [exact (zero_mul _).symm,
  simp only [length, product_cons, length_append, IH,
    right_distrib, one_mul, length_map, add_comm]]


/-! ### sigma -/
section
variable {σ : α → Type*}

@[simp] theorem nil_sigma (l : Π a, list (σ a)) : (@nil α).sigma l = [] := rfl

@[simp] theorem sigma_cons (a : α) (l₁ : list α) (l₂ : Π a, list (σ a))
        : (a::l₁).sigma l₂ = map (sigma.mk a) (l₂ a) ++ l₁.sigma l₂ := rfl

@[simp] theorem sigma_nil : ∀ (l : list α), l.sigma (λ a, @nil (σ a)) = []
| []     := rfl
| (a::l) := by rw [sigma_cons, sigma_nil]; refl

@[simp] theorem mem_sigma {l₁ : list α} {l₂ : Π a, list (σ a)} {a : α} {b : σ a} :
  sigma.mk a b ∈ l₁.sigma l₂ ↔ a ∈ l₁ ∧ b ∈ l₂ a :=
by simp only [list.sigma, mem_bind, mem_map, exists_prop, exists_and_distrib_left,
  and.left_comm, exists_eq_left, heq_iff_eq, exists_eq_right]

theorem length_sigma (l₁ : list α) (l₂ : Π a, list (σ a)) :
  length (l₁.sigma l₂) = (l₁.map (λ a, length (l₂ a))).sum :=
by induction l₁ with x l₁ IH; [refl,
simp only [map, sigma_cons, length_append, length_map, IH, sum_cons]]
end

/-! ### disjoint -/
section disjoint

theorem disjoint.symm {l₁ l₂ : list α} (d : disjoint l₁ l₂) : disjoint l₂ l₁
| a i₂ i₁ := d i₁ i₂

theorem disjoint_comm {l₁ l₂ : list α} : disjoint l₁ l₂ ↔ disjoint l₂ l₁ :=
⟨disjoint.symm, disjoint.symm⟩

theorem disjoint_left {l₁ l₂ : list α} : disjoint l₁ l₂ ↔ ∀ {a}, a ∈ l₁ → a ∉ l₂ := iff.rfl

theorem disjoint_right {l₁ l₂ : list α} : disjoint l₁ l₂ ↔ ∀ {a}, a ∈ l₂ → a ∉ l₁ :=
disjoint_comm

theorem disjoint_iff_ne {l₁ l₂ : list α} : disjoint l₁ l₂ ↔ ∀ a ∈ l₁, ∀ b ∈ l₂, a ≠ b :=
by simp only [disjoint_left, imp_not_comm, forall_eq']

theorem disjoint_of_subset_left {l₁ l₂ l : list α} (ss : l₁ ⊆ l) (d : disjoint l l₂) :
  disjoint l₁ l₂
| x m₁ := d (ss m₁)

theorem disjoint_of_subset_right {l₁ l₂ l : list α} (ss : l₂ ⊆ l) (d : disjoint l₁ l) :
  disjoint l₁ l₂
| x m m₁ := d m (ss m₁)

theorem disjoint_of_disjoint_cons_left {a : α} {l₁ l₂} : disjoint (a::l₁) l₂ → disjoint l₁ l₂ :=
disjoint_of_subset_left (list.subset_cons _ _)

theorem disjoint_of_disjoint_cons_right {a : α} {l₁ l₂} : disjoint l₁ (a::l₂) → disjoint l₁ l₂ :=
disjoint_of_subset_right (list.subset_cons _ _)

@[simp] theorem disjoint_nil_left (l : list α) : disjoint [] l
| a := (not_mem_nil a).elim

@[simp] theorem disjoint_nil_right (l : list α) : disjoint l [] :=
by rw disjoint_comm; exact disjoint_nil_left _

@[simp, priority 1100] theorem singleton_disjoint {l : list α} {a : α} : disjoint [a] l ↔ a ∉ l :=
by simp only [disjoint, mem_singleton, forall_eq]; refl

@[simp, priority 1100] theorem disjoint_singleton {l : list α} {a : α} : disjoint l [a] ↔ a ∉ l :=
by rw disjoint_comm; simp only [singleton_disjoint]

@[simp] theorem disjoint_append_left {l₁ l₂ l : list α} :
  disjoint (l₁++l₂) l ↔ disjoint l₁ l ∧ disjoint l₂ l :=
by simp only [disjoint, mem_append, or_imp_distrib, forall_and_distrib]

@[simp] theorem disjoint_append_right {l₁ l₂ l : list α} :
  disjoint l (l₁++l₂) ↔ disjoint l l₁ ∧ disjoint l l₂ :=
disjoint_comm.trans $ by simp only [disjoint_comm, disjoint_append_left]

@[simp] theorem disjoint_cons_left {a : α} {l₁ l₂ : list α} :
  disjoint (a::l₁) l₂ ↔ a ∉ l₂ ∧ disjoint l₁ l₂ :=
(@disjoint_append_left _ [a] l₁ l₂).trans $ by simp only [singleton_disjoint]

@[simp] theorem disjoint_cons_right {a : α} {l₁ l₂ : list α} :
  disjoint l₁ (a::l₂) ↔ a ∉ l₁ ∧ disjoint l₁ l₂ :=
disjoint_comm.trans $ by simp only [disjoint_comm, disjoint_cons_left]

theorem disjoint_of_disjoint_append_left_left {l₁ l₂ l : list α} (d : disjoint (l₁++l₂) l) :
  disjoint l₁ l :=
(disjoint_append_left.1 d).1

theorem disjoint_of_disjoint_append_left_right {l₁ l₂ l : list α} (d : disjoint (l₁++l₂) l) :
  disjoint l₂ l :=
(disjoint_append_left.1 d).2

theorem disjoint_of_disjoint_append_right_left {l₁ l₂ l : list α} (d : disjoint l (l₁++l₂)) :
  disjoint l l₁ :=
(disjoint_append_right.1 d).1

theorem disjoint_of_disjoint_append_right_right {l₁ l₂ l : list α} (d : disjoint l (l₁++l₂)) :
  disjoint l l₂ :=
(disjoint_append_right.1 d).2

theorem disjoint_take_drop {l : list α} {m n : ℕ} (hl : l.nodup) (h : m ≤ n) :
  disjoint (l.take m) (l.drop n) :=
begin
  induction l generalizing m n,
  case list.nil : m n
  { simp },
  case list.cons : x xs xs_ih m n
  { cases m; cases n; simp only [disjoint_cons_left, mem_cons_iff, disjoint_cons_right, drop,
                                 true_or, eq_self_iff_true, not_true, false_and,
                                 disjoint_nil_left, take],
    { cases h },
    cases hl with _ _ h₀ h₁, split,
    { intro h, exact h₀ _ (mem_of_mem_drop h) rfl, },
    solve_by_elim [le_of_succ_le_succ] { max_depth := 4 } },
end

end disjoint

/-! ### union -/
section union
variable [decidable_eq α]

@[simp] theorem nil_union (l : list α) : [] ∪ l = l := rfl

@[simp] theorem cons_union (l₁ l₂ : list α) (a : α) : a :: l₁ ∪ l₂ = insert a (l₁ ∪ l₂) := rfl

@[simp] theorem mem_union {l₁ l₂ : list α} {a : α} : a ∈ l₁ ∪ l₂ ↔ a ∈ l₁ ∨ a ∈ l₂ :=
by induction l₁; simp only [nil_union, not_mem_nil, false_or, cons_union, mem_insert_iff,
  mem_cons_iff, or_assoc, *]

theorem mem_union_left {a : α} {l₁ : list α} (h : a ∈ l₁) (l₂ : list α) : a ∈ l₁ ∪ l₂ :=
mem_union.2 (or.inl h)

theorem mem_union_right {a : α} (l₁ : list α) {l₂ : list α} (h : a ∈ l₂) : a ∈ l₁ ∪ l₂ :=
mem_union.2 (or.inr h)

theorem sublist_suffix_of_union : ∀ l₁ l₂ : list α, ∃ t, t <+ l₁ ∧ t ++ l₂ = l₁ ∪ l₂
| [] l₂ := ⟨[], by refl, rfl⟩
| (a::l₁) l₂ := let ⟨t, s, e⟩ := sublist_suffix_of_union l₁ l₂ in
  if h : a ∈ l₁ ∪ l₂
  then ⟨t, sublist_cons_of_sublist _ s, by simp only [e, cons_union, insert_of_mem h]⟩
  else ⟨a::t, cons_sublist_cons _ s, by simp only [cons_append, cons_union, e, insert_of_not_mem h];
    split; refl⟩

theorem suffix_union_right (l₁ l₂ : list α) : l₂ <:+ l₁ ∪ l₂ :=
(sublist_suffix_of_union l₁ l₂).imp (λ a, and.right)

theorem union_sublist_append (l₁ l₂ : list α) : l₁ ∪ l₂ <+ l₁ ++ l₂ :=
let ⟨t, s, e⟩ := sublist_suffix_of_union l₁ l₂ in
e ▸ (append_sublist_append_right _).2 s

theorem forall_mem_union {p : α → Prop} {l₁ l₂ : list α} :
  (∀ x ∈ l₁ ∪ l₂, p x) ↔ (∀ x ∈ l₁, p x) ∧ (∀ x ∈ l₂, p x) :=
by simp only [mem_union, or_imp_distrib, forall_and_distrib]

theorem forall_mem_of_forall_mem_union_left {p : α → Prop} {l₁ l₂ : list α}
   (h : ∀ x ∈ l₁ ∪ l₂, p x) : ∀ x ∈ l₁, p x :=
(forall_mem_union.1 h).1

theorem forall_mem_of_forall_mem_union_right {p : α → Prop} {l₁ l₂ : list α}
   (h : ∀ x ∈ l₁ ∪ l₂, p x) : ∀ x ∈ l₂, p x :=
(forall_mem_union.1 h).2

end union

/-! ### inter -/
section inter
variable [decidable_eq α]

@[simp] theorem inter_nil (l : list α) : [] ∩ l = [] := rfl

@[simp] theorem inter_cons_of_mem {a : α} (l₁ : list α) {l₂ : list α} (h : a ∈ l₂) :
  (a::l₁) ∩ l₂ = a :: (l₁ ∩ l₂) :=
if_pos h

@[simp] theorem inter_cons_of_not_mem {a : α} (l₁ : list α) {l₂ : list α} (h : a ∉ l₂) :
  (a::l₁) ∩ l₂ = l₁ ∩ l₂ :=
if_neg h

theorem mem_of_mem_inter_left {l₁ l₂ : list α} {a : α} : a ∈ l₁ ∩ l₂ → a ∈ l₁ :=
mem_of_mem_filter

theorem mem_of_mem_inter_right {l₁ l₂ : list α} {a : α} : a ∈ l₁ ∩ l₂ → a ∈ l₂ :=
of_mem_filter

theorem mem_inter_of_mem_of_mem {l₁ l₂ : list α} {a : α} : a ∈ l₁ → a ∈ l₂ → a ∈ l₁ ∩ l₂ :=
mem_filter_of_mem

@[simp] theorem mem_inter {a : α} {l₁ l₂ : list α} : a ∈ l₁ ∩ l₂ ↔ a ∈ l₁ ∧ a ∈ l₂ :=
mem_filter

theorem inter_subset_left (l₁ l₂ : list α) : l₁ ∩ l₂ ⊆ l₁ :=
filter_subset _

theorem inter_subset_right (l₁ l₂ : list α) : l₁ ∩ l₂ ⊆ l₂ :=
λ a, mem_of_mem_inter_right

theorem subset_inter {l l₁ l₂ : list α} (h₁ : l ⊆ l₁) (h₂ : l ⊆ l₂) : l ⊆ l₁ ∩ l₂ :=
λ a h, mem_inter.2 ⟨h₁ h, h₂ h⟩

theorem inter_eq_nil_iff_disjoint {l₁ l₂ : list α} : l₁ ∩ l₂ = [] ↔ disjoint l₁ l₂ :=
by simp only [eq_nil_iff_forall_not_mem, mem_inter, not_and]; refl

theorem forall_mem_inter_of_forall_left {p : α → Prop} {l₁ : list α} (h : ∀ x ∈ l₁, p x)
     (l₂ : list α) :
  ∀ x, x ∈ l₁ ∩ l₂ → p x :=
ball.imp_left (λ x, mem_of_mem_inter_left) h

theorem forall_mem_inter_of_forall_right {p : α → Prop} (l₁ : list α) {l₂ : list α}
    (h : ∀ x ∈ l₂, p x) :
  ∀ x, x ∈ l₁ ∩ l₂ → p x :=
ball.imp_left (λ x, mem_of_mem_inter_right) h

@[simp] lemma inter_reverse {xs ys : list α} :
  xs.inter ys.reverse = xs.inter ys :=
by simp only [list.inter, mem_reverse]; congr

end inter

section choose
variables (p : α → Prop) [decidable_pred p] (l : list α)

lemma choose_spec (hp : ∃ a, a ∈ l ∧ p a) : choose p l hp ∈ l ∧ p (choose p l hp) :=
(choose_x p l hp).property

lemma choose_mem (hp : ∃ a, a ∈ l ∧ p a) : choose p l hp ∈ l := (choose_spec _ _ _).1

lemma choose_property (hp : ∃ a, a ∈ l ∧ p a) : p (choose p l hp) := (choose_spec _ _ _).2

end choose

/-! ### map₂_left' -/

section map₂_left'

-- The definitional equalities for `map₂_left'` can already be used by the
-- simplifie because `map₂_left'` is marked `@[simp]`.

@[simp] theorem map₂_left'_nil_right (f : α → option β → γ) (as) :
  map₂_left' f as [] = (as.map (λ a, f a none), []) :=
by cases as; refl

end map₂_left'

/-! ### map₂_right' -/

section map₂_right'

variables (f : option α → β → γ) (a : α) (as : list α) (b : β) (bs : list β)

@[simp] theorem map₂_right'_nil_left :
  map₂_right' f [] bs = (bs.map (f none), []) :=
by cases bs; refl

@[simp] theorem map₂_right'_nil_right  :
  map₂_right' f as [] = ([], as) :=
rfl

@[simp] theorem map₂_right'_nil_cons :
  map₂_right' f [] (b :: bs) = (f none b :: bs.map (f none), []) :=
rfl

@[simp] theorem map₂_right'_cons_cons :
  map₂_right' f (a :: as) (b :: bs) =
    let rec := map₂_right' f as bs in
    (f (some a) b :: rec.fst, rec.snd) :=
rfl

end map₂_right'

/-! ### zip_left' -/

section zip_left'

variables (a : α) (as : list α) (b : β) (bs : list β)

@[simp] theorem zip_left'_nil_right :
  zip_left' as ([] : list β) = (as.map (λ a, (a, none)), []) :=
by cases as; refl

@[simp] theorem zip_left'_nil_left :
  zip_left' ([] : list α) bs = ([], bs) :=
rfl

@[simp] theorem zip_left'_cons_nil :
  zip_left' (a :: as) ([] : list β) = ((a, none) :: as.map (λ a, (a, none)), []) :=
rfl

@[simp] theorem zip_left'_cons_cons :
  zip_left' (a :: as) (b :: bs) =
    let rec := zip_left' as bs in
    ((a, some b) :: rec.fst, rec.snd) :=
rfl

end zip_left'

/-! ### zip_right' -/

section zip_right'

variables (a : α) (as : list α) (b : β) (bs : list β)

@[simp] theorem zip_right'_nil_left :
  zip_right' ([] : list α) bs = (bs.map (λ b, (none, b)), []) :=
by cases bs; refl

@[simp] theorem zip_right'_nil_right :
  zip_right' as ([] : list β) = ([], as) :=
rfl

@[simp] theorem zip_right'_nil_cons :
  zip_right' ([] : list α) (b :: bs) = ((none, b) :: bs.map (λ b, (none, b)), []) :=
rfl

@[simp] theorem zip_right'_cons_cons :
  zip_right' (a :: as) (b :: bs) =
    let rec := zip_right' as bs in
    ((some a, b) :: rec.fst, rec.snd) :=
rfl

end zip_right'

/-! ### map₂_left -/

section map₂_left

variables (f : α → option β → γ) (as : list α)

-- The definitional equalities for `map₂_left` can already be used by the
-- simplifier because `map₂_left` is marked `@[simp]`.

@[simp] theorem map₂_left_nil_right :
  map₂_left f as [] = as.map (λ a, f a none) :=
by cases as; refl

theorem map₂_left_eq_map₂_left' : ∀ as bs,
  map₂_left f as bs = (map₂_left' f as bs).fst
| [] bs := by simp!
| (a :: as) [] := by simp!
| (a :: as) (b :: bs) := by simp! [*]

theorem map₂_left_eq_map₂ : ∀ as bs,
  length as ≤ length bs →
  map₂_left f as bs = map₂ (λ a b, f a (some b)) as bs
| [] [] h := by simp!
| [] (b :: bs) h := by simp!
| (a :: as) [] h := by { simp at h, contradiction }
| (a :: as) (b :: bs) h := by { simp at h, simp! [*] }

end map₂_left

/-! ### map₂_right -/

section map₂_right

variables (f : option α → β → γ) (a : α) (as : list α) (b : β) (bs : list β)

@[simp] theorem map₂_right_nil_left :
  map₂_right f [] bs = bs.map (f none) :=
by cases bs; refl

@[simp] theorem map₂_right_nil_right :
  map₂_right f as [] = [] :=
rfl

@[simp] theorem map₂_right_nil_cons :
  map₂_right f [] (b :: bs) = f none b :: bs.map (f none) :=
rfl

@[simp] theorem map₂_right_cons_cons :
  map₂_right f (a :: as) (b :: bs) = f (some a) b :: map₂_right f as bs :=
rfl

theorem map₂_right_eq_map₂_right' :
  map₂_right f as bs = (map₂_right' f as bs).fst :=
by simp only [map₂_right, map₂_right', map₂_left_eq_map₂_left']

theorem map₂_right_eq_map₂ (h : length bs ≤ length as) :
  map₂_right f as bs = map₂ (λ a b, f (some a) b) as bs :=
begin
  have : (λ a b, flip f a (some b)) = (flip (λ a b, f (some a) b)) := rfl,
  simp only [map₂_right, map₂_left_eq_map₂, map₂_flip, *]
end

end map₂_right

/-! ### zip_left -/

section zip_left

variables (a : α) (as : list α) (b : β) (bs : list β)

@[simp] theorem zip_left_nil_right :
  zip_left as ([] : list β) = as.map (λ a, (a, none)) :=
by cases as; refl

@[simp] theorem zip_left_nil_left :
  zip_left ([] : list α) bs = [] :=
rfl

@[simp] theorem zip_left_cons_nil :
  zip_left (a :: as) ([] : list β) = (a, none) :: as.map (λ a, (a, none)) :=
rfl

@[simp] theorem zip_left_cons_cons :
  zip_left (a :: as) (b :: bs) = (a, some b) :: zip_left as bs :=
rfl

theorem zip_left_eq_zip_left' :
  zip_left as bs = (zip_left' as bs).fst :=
by simp only [zip_left, zip_left', map₂_left_eq_map₂_left']

end zip_left

/-! ### zip_right -/

section zip_right

variables (a : α) (as : list α) (b : β) (bs : list β)

@[simp] theorem zip_right_nil_left :
  zip_right ([] : list α) bs = bs.map (λ b, (none, b)) :=
by cases bs; refl

@[simp] theorem zip_right_nil_right :
  zip_right as ([] : list β) = [] :=
rfl

@[simp] theorem zip_right_nil_cons :
  zip_right ([] : list α) (b :: bs) = (none, b) :: bs.map (λ b, (none, b)) :=
rfl

@[simp] theorem zip_right_cons_cons :
  zip_right (a :: as) (b :: bs) = (some a, b) :: zip_right as bs :=
rfl

theorem zip_right_eq_zip_right' :
  zip_right as bs = (zip_right' as bs).fst :=
by simp only [zip_right, zip_right', map₂_right_eq_map₂_right']

end zip_right

/-! ### Miscellaneous lemmas -/

theorem ilast'_mem : ∀ a l, @ilast' α a l ∈ a :: l
| a []     := or.inl rfl
| a (b::l) := or.inr (ilast'_mem b l)

@[simp] lemma nth_le_attach (L : list α) (i) (H : i < L.attach.length) :
  (L.attach.nth_le i H).1 = L.nth_le i (length_attach L ▸ H) :=
calc  (L.attach.nth_le i H).1
    = (L.attach.map subtype.val).nth_le i (by simpa using H) : by rw nth_le_map'
... = L.nth_le i _ : by congr; apply attach_map_val

end list

@[to_additive]
theorem monoid_hom.map_list_prod {α β : Type*} [monoid α] [monoid β] (f : α →* β) (l : list α) :
  f l.prod = (l.map f).prod :=
(l.prod_hom f).symm

namespace list

@[to_additive]
theorem prod_map_hom {α β γ : Type*} [monoid β] [monoid γ] (L : list α) (f : α → β) (g : β →* γ) :
  (L.map (g ∘ f)).prod = g ((L.map f).prod) :=
by {rw g.map_list_prod, exact congr_arg _ (map_map _ _ _).symm}

theorem sum_map_mul_left {α : Type*} [semiring α] {β : Type*} (L : list β)
  (f : β → α) (r : α) :
  (L.map (λ b, r * f b)).sum = r * (L.map f).sum :=
sum_map_hom L f $ add_monoid_hom.mul_left r

theorem sum_map_mul_right {α : Type*} [semiring α] {β : Type*} (L : list β)
  (f : β → α) (r : α) :
  (L.map (λ b, f b * r)).sum = (L.map f).sum * r :=
sum_map_hom L f $ add_monoid_hom.mul_right r

universes u v

@[simp]
theorem mem_map_swap {α : Type u} {β : Type v} (x : α) (y : β) (xs : list (α × β)) :
  (y, x) ∈ map prod.swap xs ↔ (x, y) ∈ xs :=
begin
  induction xs with x xs,
  { simp only [not_mem_nil, map_nil] },
  { cases x with a b,
    simp only [mem_cons_iff, prod.mk.inj_iff, map, prod.swap_prod_mk, prod.exists, xs_ih],
    tauto! },
end

lemma slice_eq {α} (xs : list α) (n m : ℕ) :
  slice n m xs = xs.take n ++ xs.drop (n+m) :=
begin
  induction n generalizing xs,
  { simp [slice] },
  { cases xs; simp [slice, *, nat.succ_add], }
end

lemma sizeof_slice_lt {α} [has_sizeof α] (i j : ℕ) (hj : 0 < j) (xs : list α) (hi : i < xs.length) :
  sizeof (list.slice i j xs) < sizeof xs :=
begin
  induction xs generalizing i j,
  case list.nil : i j h
  { cases hi },
  case list.cons : x xs xs_ih i j h
  { cases i; simp only [-slice_eq, list.slice],
    { cases j, cases h,
      dsimp only [drop], unfold_wf,
      apply @lt_of_le_of_lt _ _ _ xs.sizeof,
      { clear_except,
        induction xs generalizing j; unfold_wf,
        case list.nil : j
        { refl },
        case list.cons : xs_hd xs_tl xs_ih j
        { cases j; unfold_wf, refl,
          transitivity, apply xs_ih,
          simp }, },
      unfold_wf, apply zero_lt_one_add, },
    { unfold_wf, apply xs_ih _ _ h,
      apply lt_of_succ_lt_succ hi, } },
end

end list<|MERGE_RESOLUTION|>--- conflicted
+++ resolved
@@ -2548,11 +2548,7 @@
   (l : list α) (hl₁ : ∀ a ∈ l, p a) (hl₂ : l ≠ []) :
   (l.pmap f hl₁).last (mt list.pmap_eq_nil.1 hl₂) = f (l.last hl₂) (hl₁ _ (list.last_mem hl₂)) :=
 begin
-<<<<<<< HEAD
-  induction l,
-=======
   induction l with l_hd l_tl l_ih,
->>>>>>> 47476efa
   { apply (hl₂ rfl).elim },
   { cases l_tl,
     { simp },
