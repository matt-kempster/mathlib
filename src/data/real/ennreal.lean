--- conflicted
+++ resolved
@@ -1098,11 +1098,7 @@
   ∃n:ℕ, (n:ennreal)⁻¹ < a :=
 @inv_inv a ▸ by simp only [inv_lt_inv, ennreal.exists_nat_gt (inv_ne_top.2 h)]
 
-<<<<<<< HEAD
-lemma exists_nat_pos_mul_gt (ha : a ≠ 0) (hb : b ≠ ⊤) :
-=======
 lemma exists_nat_pos_mul_gt (ha : a ≠ 0) (hb : b ≠ ∞) :
->>>>>>> ea5a110f
   ∃ n > 0, b < (n : ℕ) * a :=
 begin
   have : b / a ≠ ∞, from mul_ne_top hb (inv_ne_top.2 ha),
@@ -1112,19 +1108,11 @@
   rwa [← ennreal.div_lt_iff (or.inl ha) (or.inr hb)]
 end
 
-<<<<<<< HEAD
-lemma exists_nat_mul_gt (ha : a ≠ 0) (hb : b ≠ ⊤) :
-  ∃ n : ℕ, b < n * a :=
-(exists_nat_pos_mul_gt ha hb).imp $ λ n, Exists.snd
-
-lemma exists_nat_pos_inv_mul_lt (ha : a ≠ ⊤) (hb : b ≠ 0) :
-=======
 lemma exists_nat_mul_gt (ha : a ≠ 0) (hb : b ≠ ∞) :
   ∃ n : ℕ, b < n * a :=
 (exists_nat_pos_mul_gt ha hb).imp $ λ n, Exists.snd
 
 lemma exists_nat_pos_inv_mul_lt (ha : a ≠ ∞) (hb : b ≠ 0) :
->>>>>>> ea5a110f
   ∃ n > 0, ((n : ℕ) : ennreal)⁻¹ * a < b :=
 begin
   rcases exists_nat_pos_mul_gt hb ha with ⟨n, npos, hn⟩,
@@ -1134,11 +1122,7 @@
     mul_assoc, mul_lt_mul_left (inv_ne_zero.2 coe_nat_ne_top) (inv_ne_top.2 this)]
 end
 
-<<<<<<< HEAD
-lemma exists_nnreal_pos_mul_lt (ha : a ≠ ⊤) (hb : b ≠ 0) :
-=======
 lemma exists_nnreal_pos_mul_lt (ha : a ≠ ∞) (hb : b ≠ 0) :
->>>>>>> ea5a110f
   ∃ n > 0, ↑(n : ℝ≥0) * a < b :=
 begin
   rcases exists_nat_pos_inv_mul_lt ha hb with ⟨n, npos : 0 < n, hn⟩,
@@ -1295,17 +1279,10 @@
 @[simp] lemma to_nnreal_top_mul (a : ennreal) : ennreal.to_nnreal (∞ * a) = 0 :=
 by rw [mul_comm, to_nnreal_mul_top]
 
-<<<<<<< HEAD
-@[simp] lemma to_real_mul_top (a : ennreal) : ennreal.to_real (a * ⊤) = 0 :=
-by rw [ennreal.to_real, to_nnreal_mul_top, nnreal.coe_zero]
-
-@[simp] lemma to_real_top_mul (a : ennreal) : ennreal.to_real (⊤ * a) = 0 :=
-=======
 @[simp] lemma to_real_mul_top (a : ennreal) : ennreal.to_real (a * ∞) = 0 :=
 by rw [ennreal.to_real, to_nnreal_mul_top, nnreal.coe_zero]
 
 @[simp] lemma to_real_top_mul (a : ennreal) : ennreal.to_real (∞ * a) = 0 :=
->>>>>>> ea5a110f
 by { rw mul_comm, exact to_real_mul_top _ }
 
 lemma to_real_eq_to_real (ha : a < ∞) (hb : b < ∞) :
@@ -1323,8 +1300,6 @@
   map_mul' := by rintro (_|x) (_|y); simp only [← coe_mul, none_eq_top, some_eq_coe,
     to_nnreal_top_mul, to_nnreal_mul_top, top_to_nnreal, mul_zero, zero_mul, to_nnreal_coe] }
 
-<<<<<<< HEAD
-=======
 lemma to_nnreal_mul {a b : ennreal}: (a * b).to_nnreal = a.to_nnreal * b.to_nnreal :=
 to_nnreal_hom.map_mul a b
 
@@ -1335,7 +1310,6 @@
   (∏ i in s, f i).to_nnreal = ∏ i in s, (f i).to_nnreal :=
 to_nnreal_hom.map_prod _ _
 
->>>>>>> ea5a110f
 /-- `ennreal.to_real` as a `monoid_hom`. -/
 def to_real_hom : ennreal →* ℝ :=
 (nnreal.to_real_hom : ℝ≥0 →* ℝ).comp to_nnreal_hom
