--- conflicted
+++ resolved
@@ -140,12 +140,8 @@
 end
 
 lemma nat_trailing_degree_le_nat_trailing_degree {hq : q ≠ 0}
-<<<<<<< HEAD
   (hpq : p.trailing_degree ≤ q.trailing_degree) :
   p.nat_trailing_degree ≤ q.nat_trailing_degree :=
-=======
-  (hpq : p.trailing_degree ≤ q.trailing_degree) : p.nat_trailing_degree ≤ q.nat_trailing_degree :=
->>>>>>> e0b153b2
 begin
   by_cases hp : p = 0, { rw [hp, nat_trailing_degree_zero], exact zero_le _ },
   rwa [trailing_degree_eq_nat_trailing_degree hp, trailing_degree_eq_nat_trailing_degree hq,
@@ -186,16 +182,9 @@
   trailing_degree (C a * X ^ n) = n :=
 by rw [C_mul_X_pow_eq_monomial, trailing_degree_monomial ha]
 
-<<<<<<< HEAD
 lemma le_trailing_degree_C_mul_X_pow (n : ℕ) (a : R) :
   (n : with_top ℕ) ≤ trailing_degree (C a * X ^ n) :=
 by { rw C_mul_X_pow_eq_monomial, exact le_trailing_degree_monomial }
-=======
-lemma monomial_le_trailing_degree (n : ℕ) (a : R) :
-  (n : with_top ℕ) ≤ trailing_degree (C a * X ^ n) :=
-if h : a = 0 then by rw [h, C_0, zero_mul]; exact le_top
-else le_of_eq (trailing_degree_monomial n h).symm
->>>>>>> e0b153b2
 
 lemma coeff_eq_zero_of_trailing_degree_lt (h : (n : with_top ℕ) < trailing_degree p) :
   coeff p n = 0 :=
@@ -216,24 +205,9 @@
 coeff_eq_zero_of_lt_nat_trailing_degree $ nat.sub_lt
   ((with_top.zero_lt_coe (nat_trailing_degree p)).mp hp) nat.one_pos
 
-<<<<<<< HEAD
 theorem le_trailing_degree_X_pow (n : ℕ) :
   (n : with_top ℕ) ≤ trailing_degree (X^n : polynomial R) :=
 by simpa only [C_1, one_mul] using le_trailing_degree_C_mul_X_pow n (1:R)
-=======
-theorem le_trailing_degree_C_mul_X_pow (r : R) (n : ℕ) :
-  (n : with_top ℕ) ≤ trailing_degree (C r * X^n) :=
-begin
-  rw [← single_eq_C_mul_X],
-  refine finset.le_inf (λ b hb, _),
-  rw list.eq_of_mem_singleton (finsupp.support_single_subset hb),
-  exact le_refl _,
-end
-
-theorem le_trailing_degree_X_pow (n : ℕ) :
-  (n : with_top ℕ) ≤ trailing_degree (X^n : polynomial R) :=
-by simpa only [C_1, one_mul] using le_trailing_degree_C_mul_X_pow (1:R) n
->>>>>>> e0b153b2
 
 theorem le_trailing_degree_X : (1 : with_top ℕ) ≤ trailing_degree (X : polynomial R) :=
 le_trailing_degree_monomial
@@ -319,25 +293,13 @@
 section semiring
 variables [semiring R] {p q : polynomial R} {ι : Type*}
 
-<<<<<<< HEAD
-=======
-
->>>>>>> e0b153b2
 lemma coeff_nat_trailing_degree_eq_zero_of_trailing_degree_lt
   (h : trailing_degree p < trailing_degree q) :
   coeff q (nat_trailing_degree p) = 0 :=
 coeff_eq_zero_of_trailing_degree_lt $ nat_trailing_degree_le_trailing_degree.trans_lt h
 
 lemma ne_zero_of_trailing_degree_lt {n : with_top ℕ} (h : trailing_degree p < n) : p ≠ 0 :=
-<<<<<<< HEAD
 λ h₀, h.not_le (by simp [h₀])
-=======
-begin
-  rintro rfl,
-  rw trailing_degree_zero at h,
-  exact h.not_le le_top
-end
->>>>>>> e0b153b2
 
 end semiring
 end polynomial