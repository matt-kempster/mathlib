--- conflicted
+++ resolved
@@ -24,10 +24,6 @@
 
 namespace rev
 /-- If `i ≤ N`, then `rev_at_fun N i` returns `N - i`, otherwise it returns `i`.
-<<<<<<< HEAD
-=======
-
->>>>>>> ffa046d7
 This is the map used by the embedding `rev_at`.
 -/
 def rev_at_fun (N i : ℕ) : ℕ := ite (i ≤ N) (N-i) i
@@ -50,10 +46,6 @@
 end
 
 /-- If `i ≤ N`, then `rev_at N i` returns `N - i`, otherwise it returns `i`.
-<<<<<<< HEAD
-=======
-
->>>>>>> ffa046d7
 Essentially, this embedding is only used for `i ≤ N`.
 The advantage of `rev_at N i` over `N - i` is that `rev_at` is an involution.
 -/
