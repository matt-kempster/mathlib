--- conflicted
+++ resolved
@@ -1409,11 +1409,7 @@
 lemma exists_pos_lt_subset_ball (hr : 0 < r) (hs : is_closed s) (h : s ⊆ ball x r) :
   ∃ r' ∈ Ioo 0 r, s ⊆ ball x r' :=
 begin
-<<<<<<< HEAD
-  rcases eq_empty_or_nonempty s with rfl|hne,
-=======
   unfreezingI { rcases eq_empty_or_nonempty s with rfl|hne },
->>>>>>> 4d8d344c
   { exact ⟨r / 2, ⟨half_pos hr, half_lt_self hr⟩, empty_subset _⟩ },
   have : is_compact s,
     from compact_of_is_closed_subset (proper_space.compact_ball x r) hs
@@ -1431,11 +1427,7 @@
   ∃ r' < r, s ⊆ ball x r' :=
 begin
   cases le_or_lt r 0 with hr hr,
-<<<<<<< HEAD
-  { rw [ball_eq_empty_iff_nonpos.2 hr, subset_empty_iff] at h, subst s,
-=======
   { rw [ball_eq_empty_iff_nonpos.2 hr, subset_empty_iff] at h, unfreezingI { subst s },
->>>>>>> 4d8d344c
     exact (no_bot r).imp (λ r' hr', ⟨hr', empty_subset _⟩) },
   { exact (exists_pos_lt_subset_ball hr hs h).imp (λ r' hr', ⟨hr'.fst.2, hr'.snd⟩) }
 end
