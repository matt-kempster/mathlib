--- conflicted
+++ resolved
@@ -1416,13 +1416,9 @@
 variables {ι : Type*} {c : ι → α}
 
 /-- A point-finite open cover of a closed subset of a proper metric space by open balls to a new
-<<<<<<< HEAD
-cover by open balls so that each of the new balls has strictly smaller radius than the old one. -/
-=======
 cover by open balls so that each of the new balls has strictly smaller radius than the old one.
 This version assumes that `λ x, ball (c i) (r i)` is a locally finite covering and provides
 a covering indexed by the same type. -/
->>>>>>> 559d3a8b
 lemma exists_subset_Union_ball_radius_lt {r : ι → ℝ} (hs : is_closed s)
   (uf : ∀ x ∈ s, finite {i | x ∈ ball (c i) (r i)}) (us : s ⊆ ⋃ i, ball (c i) (r i)) :
   ∃ r' : ι → ℝ, s ⊆ (⋃ i, ball (c i) (r' i)) ∧ ∀ i, r' i < r i :=
@@ -1464,8 +1460,6 @@
 let ⟨r', hU, hv⟩ := exists_subset_Union_ball_radius_pos_lt hr is_closed_univ (λ x _, uf x) uU.ge
 in ⟨r', univ_subset_iff.1 hU, hv⟩
 
-<<<<<<< HEAD
-=======
 /-- Let `R : α → ℝ` be a (possibly discontinuous) function that is positive on a closed set `s`.
 Then there exists a collection of pairs of balls `metric.ball (c i) (r i)`,
 `metric.ball (c i) (r' i)` such that
@@ -1508,7 +1502,6 @@
   is_closed_univ (λ x _, hR x)
 in ⟨ι, c, r, r', λ i, (hlt i).2, hfin, univ_subset_iff.1 hsub⟩
 
->>>>>>> 559d3a8b
 end proper_space
 
 namespace metric
