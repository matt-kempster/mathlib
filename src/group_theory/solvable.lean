--- conflicted
+++ resolved
@@ -331,7 +331,6 @@
   is_solvable (quotient H) :=
 solvable_of_surjective (show function.surjective (quotient_group.mk' H), by tidy)
 
-<<<<<<< HEAD
 lemma le_ker_iff_map_eq_bot {G' : Type*} [group G'] (f : G →* G') {H : subgroup G} :
  H.map f ≤ ⊥ ↔ H ≤ f.ker :=
 begin
@@ -781,7 +780,6 @@
 end  symmetric_unsolvable
 
 
-=======
 lemma solvable_of_ker_le_range {G' G'' : Type*} [group G'] [group G''] (f : G' →* G)
   (g : G →* G'') (hfg : g.ker ≤ f.range) [hG' : is_solvable G'] [hG'' : is_solvable G''] :
   is_solvable G :=
@@ -807,6 +805,5 @@
   is_solvable (G × G') :=
 solvable_of_ker_le_range (monoid_hom.inl G G') (monoid_hom.snd G G')
   (λ x hx, ⟨x.1, prod.ext rfl hx.symm⟩)
->>>>>>> ae776282
 
 end solvable