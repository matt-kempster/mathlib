/-
Copyright (c) 2020 Scott Morrison. All rights reserved.
Released under Apache 2.0 license as described in the file LICENSE.
Authors: Bhavik Mehta, Scott Morrison
-/
import category_theory.subobject.basic

/-!
# Factoring through subobjects

The predicate `h : P.factors f`, for `P : subobject Y` and `f : X ⟶ Y`
asserts the existence of some `P.factor_thru f : X ⟶ (P : C)` making the obvious diagram commute.
We provide conditions for `P.factors f`, when `P` is a kernel/equalizer/image/inf/sup subobject.

TODO: Add conditions for when `P` is a pullback subobject.
TODO: an iff characterisation of `(image_subobject f).factors h`
-/

universes v₁ v₂ u₁ u₂

noncomputable theory

open category_theory category_theory.category category_theory.limits

variables {C : Type u₁} [category.{v₁} C] {X Y Z : C}
variables {D : Type u₂} [category.{v₂} D]

namespace category_theory

namespace mono_over

/-- When `f : X ⟶ Y` and `P : mono_over Y`,
`P.factors f` expresses that there exists a factorisation of `f` through `P`.
Given `h : P.factors f`, you can recover the morphism as `P.factor_thru f h`.
-/
def factors {X Y : C} (P : mono_over Y) (f : X ⟶ Y) : Prop := ∃ g : X ⟶ P.val.left, g ≫ P.arrow = f

/-- `P.factor_thru f h` provides a factorisation of `f : X ⟶ Y` through some `P : mono_over Y`,
given the evidence `h : P.factors f` that such a factorisation exists. -/
def factor_thru {X Y : C} (P : mono_over Y) (f : X ⟶ Y) (h : factors P f) : X ⟶ P.val.left :=
classical.some h

end mono_over

namespace subobject

/-- When `f : X ⟶ Y` and `P : subobject Y`,
`P.factors f` expresses that there exists a factorisation of `f` through `P`.
Given `h : P.factors f`, you can recover the morphism as `P.factor_thru f h`.
-/
def factors {X Y : C} (P : subobject Y) (f : X ⟶ Y) : Prop :=
quotient.lift_on' P (λ P, P.factors f)
begin
  rintros P Q ⟨h⟩,
  apply propext,
  split,
  { rintro ⟨i, w⟩,
    exact ⟨i ≫ h.hom.left, by erw [category.assoc, over.w h.hom, w]⟩, },
  { rintro ⟨i, w⟩,
    exact ⟨i ≫ h.inv.left, by erw [category.assoc, over.w h.inv, w]⟩, },
end

lemma factors_iff {X Y : C} (P : subobject Y) (f : X ⟶ Y) :
  P.factors f ↔ (representative.obj P).factors f :=
begin
  induction P,
  { rcases P with ⟨⟨P, ⟨⟩, g⟩, hg⟩,
    resetI,
    fsplit,
    { rintro ⟨i, w⟩,
      refine ⟨i ≫ (underlying_iso g).inv, _⟩,
      simp only [category_theory.category.assoc],
      convert w,
      convert underlying_iso_arrow _, },
    { rintro ⟨i, w⟩,
      refine ⟨i ≫ (underlying_iso g).hom, _⟩,
      simp only [category_theory.category.assoc],
      convert w,
      rw ←iso.eq_inv_comp,
      symmetry,
      convert underlying_iso_arrow _, }, },
  { refl, },
end

lemma factors_self {X : C} (P : subobject X) : P.factors P.arrow :=
(factors_iff _ _).mpr ⟨𝟙 P, (by simp)⟩

lemma factors_comp_arrow {X Y : C} {P : subobject Y} (f : X ⟶ P) : P.factors (f ≫ P.arrow) :=
(factors_iff _ _).mpr ⟨f, rfl⟩

lemma factors_of_factors_right {X Y Z : C} {P : subobject Z} (f : X ⟶ Y) {g : Y ⟶ Z}
  (h : P.factors g) : P.factors (f ≫ g) :=
begin
  revert P,
  refine quotient.ind' _,
  intro P,
  rintro ⟨g, rfl⟩,
  exact ⟨f ≫ g, by simp⟩,
end

<<<<<<< HEAD
lemma factors_comp_id {X Y : C} {P : subobject Y} {f : X ⟶ Y} :
  P.factors (f ≫ 𝟙 Y) ↔ P.factors f :=
by rwa category.comp_id

=======
>>>>>>> d4746891
lemma factors_zero [has_zero_morphisms C] {X Y : C} {P : subobject Y} :
  P.factors (0 : X ⟶ Y) :=
(factors_iff _ _).mpr ⟨0, by simp⟩

lemma factors_of_le {Y Z : C} {P Q : subobject Y} (f : Z ⟶ Y) (h : P ≤ Q) :
  P.factors f → Q.factors f :=
begin
  revert P Q,
  refine quotient.ind₂' _,
  rintro P Q ⟨h⟩ ⟨g, rfl⟩,
  refine ⟨g ≫ h.left, _⟩,
  rw assoc,
  congr' 1,
  apply over.w h,
end

/-- `P.factor_thru f h` provides a factorisation of `f : X ⟶ Y` through some `P : subobject Y`,
given the evidence `h : P.factors f` that such a factorisation exists. -/
def factor_thru {X Y : C} (P : subobject Y) (f : X ⟶ Y) (h : factors P f) : X ⟶ P :=
classical.some ((factors_iff _ _).mp h)

@[simp, reassoc] lemma factor_thru_arrow {X Y : C} (P : subobject Y) (f : X ⟶ Y) (h : factors P f) :
  P.factor_thru f h ≫ P.arrow = f :=
classical.some_spec ((factors_iff _ _).mp h)

@[simp] lemma factor_thru_self {X : C} (P : subobject X) (h) :
  P.factor_thru P.arrow h = 𝟙 P :=
by { ext, simp, }

@[simp] lemma factor_thru_comp_arrow {X Y : C} {P : subobject Y} (f : X ⟶ P) (h) :
  P.factor_thru (f ≫ P.arrow) h = f :=
by { ext, simp, }

@[simp] lemma factor_thru_eq_zero [has_zero_morphisms C]
  {X Y : C} {P : subobject Y} {f : X ⟶ Y} {h : factors P f} :
  P.factor_thru f h = 0 ↔ f = 0 :=
begin
  fsplit,
  { intro w,
    replace w := w =≫ P.arrow,
    simpa using w, },
  { rintro rfl,
    ext, simp, },
end

@[simp]
lemma factor_thru_right {X Y Z : C} {P : subobject Z} (f : X ⟶ Y) (g : Y ⟶ Z) (h : P.factors g) :
  f ≫ P.factor_thru g h = P.factor_thru (f ≫ g) (factors_of_factors_right f h) :=
begin
  apply (cancel_mono P.arrow).mp,
  simp,
end

@[simp]
lemma factor_thru_comp_id {X Y : C} {P : subobject Y} (f : X ⟶ Y) (h : P.factors (f ≫ 𝟙 Y)) :
<<<<<<< HEAD
  P.factor_thru (f ≫ 𝟙 Y) h = P.factor_thru f (factors_comp_id.mp h) :=
=======
  P.factor_thru (f ≫ 𝟙 Y) h = P.factor_thru f (by { rwa [category.comp_id] at h, }) :=
by simp

@[simp]
lemma factor_thru_id_comp {X Y : C} {P : subobject Y} (f : X ⟶ Y) (h : P.factors (𝟙 X ≫ f)) :
  P.factor_thru (𝟙 X ≫ f) h = P.factor_thru f (by { rwa [category.id_comp] at h, }) :=
>>>>>>> d4746891
by simp

@[simp]
lemma factor_thru_zero
  [has_zero_morphisms C] {X Y : C} {P : subobject Y} (h : P.factors (0 : X ⟶ Y)) :
  P.factor_thru 0 h = 0 :=
by simp

<<<<<<< HEAD
lemma factor_thru_le {Y Z : C} {P Q : subobject Y} (f : Z ⟶ Y) (h : P ≤ Q) (w : P.factors f) :
  Q.factor_thru f (factors_of_le f h w) = P.factor_thru f w ≫ of_le P Q h :=
sorry
=======
-- `h` is an explicit argument here so we can use
-- `rw ←factor_thru_le h`, obtaining a subgoal `P.factors f`.
@[simp]
lemma factor_thru_comp_of_le
  {Y Z : C} {P Q : subobject Y} {f : Z ⟶ Y} (h : P ≤ Q) (w : P.factors f) :
  P.factor_thru f w ≫ of_le P Q h = Q.factor_thru f (factors_of_le f h w) :=
by { ext, simp, }
>>>>>>> d4746891

end subobject

namespace limits

section equalizer
variables (f g : X ⟶ Y) [has_equalizer f g]

/-- The equalizer of morphisms `f g : X ⟶ Y` as a `subobject X`. -/
def equalizer_subobject : subobject X :=
subobject.mk (equalizer.ι f g)

/-- The underlying object of `equalizer_subobject f g` is (up to isomorphism!)
the same as the chosen object `equalizer f g`. -/
def equalizer_subobject_iso : (equalizer_subobject f g : C) ≅ equalizer f g :=
subobject.underlying_iso (equalizer.ι f g)

lemma equalizer_subobject_arrow :
  (equalizer_subobject f g).arrow = (equalizer_subobject_iso f g).hom ≫ equalizer.ι f g :=
(over.w (subobject.representative_iso (mono_over.mk' (equalizer.ι f g))).hom).symm

@[simp] lemma equalizer_subobject_arrow' :
  (equalizer_subobject_iso f g).inv ≫ (equalizer_subobject f g).arrow = equalizer.ι f g :=
over.w (subobject.representative_iso (mono_over.mk' (equalizer.ι f g))).inv

@[reassoc]
lemma equalizer_subobject_arrow_comp :
  (equalizer_subobject f g).arrow ≫ f = (equalizer_subobject f g).arrow ≫ g :=
by simp [equalizer_subobject_arrow, equalizer.condition]

lemma equalizer_subobject_factors {W : C} (h : W ⟶ X) (w : h ≫ f = h ≫ g) :
  (equalizer_subobject f g).factors h :=
⟨equalizer.lift h w, by simp⟩

lemma equalizer_subobject_factors_iff {W : C} (h : W ⟶ X) :
  (equalizer_subobject f g).factors h ↔ h ≫ f = h ≫ g :=
⟨λ w, by rw [←subobject.factor_thru_arrow _ _ w, category.assoc,
  equalizer_subobject_arrow_comp, category.assoc],
equalizer_subobject_factors f g h⟩

end equalizer

section kernel
variables [has_zero_morphisms C] (f : X ⟶ Y) [has_kernel f]

/-- The kernel of a morphism `f : X ⟶ Y` as a `subobject X`. -/
def kernel_subobject : subobject X :=
subobject.mk (kernel.ι f)

/-- The underlying object of `kernel_subobject f` is (up to isomorphism!)
the same as the chosen object `kernel f`. -/
def kernel_subobject_iso :
  (kernel_subobject f : C) ≅ kernel f :=
subobject.underlying_iso (kernel.ι f)

lemma kernel_subobject_arrow :
  (kernel_subobject f).arrow = (kernel_subobject_iso f).hom ≫ kernel.ι f :=
(over.w (subobject.representative_iso (mono_over.mk' (kernel.ι f))).hom).symm

@[simp] lemma kernel_subobject_arrow' :
  (kernel_subobject_iso f).inv ≫ (kernel_subobject f).arrow = kernel.ι f :=
over.w (subobject.representative_iso (mono_over.mk' (kernel.ι f))).inv

@[simp, reassoc]
lemma kernel_subobject_arrow_comp :
  (kernel_subobject f).arrow ≫ f = 0 :=
by simp [kernel_subobject_arrow, kernel.condition]

lemma kernel_subobject_factors {W : C} (h : W ⟶ X) (w : h ≫ f = 0) :
  (kernel_subobject f).factors h :=
⟨kernel.lift _ h w, by simp⟩

lemma kernel_subobject_factors_iff {W : C} (h : W ⟶ X) :
  (kernel_subobject f).factors h ↔ h ≫ f = 0 :=
⟨λ w, by rw [←subobject.factor_thru_arrow _ _ w, category.assoc,
  kernel_subobject_arrow_comp, comp_zero],
kernel_subobject_factors f h⟩

lemma le_kernel_subobject (A : subobject X) (h : A.arrow ≫ f = 0) : A ≤ kernel_subobject f :=
subobject.le_mk_of_comm (kernel.lift f A.arrow h) (by simp)

<<<<<<< HEAD
/-- Postcomposing by an isomorphism does not change the kernel subobject. -/
lemma kernel_subobject_comp_iso
  {f : X ⟶ Y} [has_kernel f] {Z : C} (h : Y ⟶ Z) [is_iso h] :
=======
/-- Postcomposing by an monomorphism does not change the kernel subobject. -/
@[simp]
lemma kernel_subobject_comp_mono
  {f : X ⟶ Y} [has_kernel f] {Z : C} (h : Y ⟶ Z) [mono h] :
>>>>>>> d4746891
  kernel_subobject (f ≫ h) = kernel_subobject f :=
le_antisymm
  (le_kernel_subobject _ _ ((cancel_mono h).mp (by simp)))
  (le_kernel_subobject _ _ (by simp))

end kernel

section image
variables (f : X ⟶ Y) [has_image f]

/-- The image of a morphism `f g : X ⟶ Y` as a `subobject Y`. -/
def image_subobject : subobject Y :=
subobject.mk (image.ι f)

/-- The underlying object of `image_subobject f` is (up to isomorphism!)
the same as the chosen object `image f`. -/
def image_subobject_iso :
  (image_subobject f : C) ≅ image f :=
subobject.underlying_iso (image.ι f)

lemma image_subobject_arrow :
  (image_subobject f).arrow = (image_subobject_iso f).hom ≫ image.ι f :=
(over.w (subobject.representative_iso (mono_over.mk' (image.ι f))).hom).symm

@[simp] lemma image_subobject_arrow' :
  (image_subobject_iso f).inv ≫ (image_subobject f).arrow = image.ι f :=
over.w (subobject.representative_iso (mono_over.mk' (image.ι f))).inv

/-- A factorisation of `f : X ⟶ Y` through `image_subobject f`. -/
def factor_thru_image_subobject : X ⟶ image_subobject f :=
factor_thru_image f ≫ (image_subobject_iso f).inv

lemma image_subobject_arrow_comp :
  factor_thru_image_subobject f ≫ (image_subobject f).arrow = f :=
by simp [factor_thru_image_subobject, image_subobject_arrow]

lemma image_subobject_factors_comp_self {W : C} (k : W ⟶ X)  :
  (image_subobject f).factors (k ≫ f) :=
⟨k ≫ factor_thru_image f, by simp⟩

/-- Precomposing by an isomorphism does not change the image subobject. -/
lemma image_subobject_iso_comp [has_equalizers C]
  {f : X ⟶ Y} [has_image f] {X' : C} (h : X' ⟶ X) [is_iso h] :
  image_subobject (h ≫ f) = image_subobject f :=
le_antisymm
  (subobject.mk_le_mk_of_comm (image.pre_comp h f) (by simp))
  (subobject.mk_le_mk_of_comm (inv (image.pre_comp h f)) (by simp))

-- TODO sort out which of these we want
lemma image_subobject_factors' {W : C} (k : W ⟶ X)  :
  (image_subobject f).factors (k ≫ f) :=
⟨k ≫ factor_thru_image f, by simp⟩

/-- Precomposing by an isomorphism does not change the image subobject. -/
lemma image_subobject_iso_comp [has_equalizers C]
  {f : X ⟶ Y} [has_image f] {X' : C} (h : X' ⟶ X) [is_iso h] :
  image_subobject (h ≫ f) = image_subobject f :=
le_antisymm
  (subobject.mk_le_mk_of_comm (image.pre_comp h f) (by simp))
  (subobject.mk_le_mk_of_comm (inv (image.pre_comp h f)) (by simp))

lemma image_subobject_le_mk {A B : C} {X : C} (g : X ⟶ B) [mono g] (f : A ⟶ B) [has_image f]
  (h : A ⟶ X) (w : h ≫ g = f) :
  image_subobject f ≤ subobject.mk g :=
subobject.le_mk_of_comm
  ((image_subobject_iso f).hom ≫ image.lift { I := (X : C), e := h, m := g, })
  (by simp [←image_subobject_arrow f])

-- TODO de-duplicate
lemma image_subobject_le {A B : C} {X : subobject B} (f : A ⟶ B) [has_image f]
  (h : A ⟶ X) (w : h ≫ X.arrow = f) :
  image_subobject f ≤ X :=
subobject.le_of_comm
  ((image_subobject_iso f).hom ≫ image.lift { I := (X : C), e := h, m := X.arrow, })
  (by simp [←image_subobject_arrow f])

<<<<<<< HEAD
=======
lemma image_subobject_le_mk {A B : C} {X : C} (g : X ⟶ B) [mono g] (f : A ⟶ B) [has_image f]
  (h : A ⟶ X) (w : h ≫ g = f) :
  image_subobject f ≤ subobject.mk g :=
image_subobject_le f (h ≫ (subobject.underlying_iso g).inv) (by simp [w])

>>>>>>> d4746891
def image_subobject_map {W X Y Z : C} {f : W ⟶ X} [has_image f] {g : Y ⟶ Z} [has_image g]
  (sq : arrow.mk f ⟶ arrow.mk g) [has_image_map sq] :
  (image_subobject f : C) ⟶ (image_subobject g : C) :=
(image_subobject_iso f).hom ≫ image.map sq ≫ (image_subobject_iso g).inv

@[simp, reassoc]
lemma image_subobject_map_arrow {W X Y Z : C} {f : W ⟶ X} [has_image f] {g : Y ⟶ Z} [has_image g]
  (sq : arrow.mk f ⟶ arrow.mk g) [has_image_map sq] :
<<<<<<< HEAD
  image_subobject_map sq ≫ (image_subobject g).arrow =
    (image_subobject f).arrow ≫ sq.right :=
=======
  image_subobject_map sq ≫ (image_subobject g).arrow = (image_subobject f).arrow ≫ sq.right :=
>>>>>>> d4746891
begin
  simp only [image_subobject_map, category.assoc, image_subobject_arrow'],
  erw [image.map_ι, ←category.assoc, ←image_subobject_arrow],
end

end image

end limits

end category_theory<|MERGE_RESOLUTION|>--- conflicted
+++ resolved
@@ -98,13 +98,6 @@
   exact ⟨f ≫ g, by simp⟩,
 end
 
-<<<<<<< HEAD
-lemma factors_comp_id {X Y : C} {P : subobject Y} {f : X ⟶ Y} :
-  P.factors (f ≫ 𝟙 Y) ↔ P.factors f :=
-by rwa category.comp_id
-
-=======
->>>>>>> d4746891
 lemma factors_zero [has_zero_morphisms C] {X Y : C} {P : subobject Y} :
   P.factors (0 : X ⟶ Y) :=
 (factors_iff _ _).mpr ⟨0, by simp⟩
@@ -160,16 +153,12 @@
 
 @[simp]
 lemma factor_thru_comp_id {X Y : C} {P : subobject Y} (f : X ⟶ Y) (h : P.factors (f ≫ 𝟙 Y)) :
-<<<<<<< HEAD
-  P.factor_thru (f ≫ 𝟙 Y) h = P.factor_thru f (factors_comp_id.mp h) :=
-=======
   P.factor_thru (f ≫ 𝟙 Y) h = P.factor_thru f (by { rwa [category.comp_id] at h, }) :=
 by simp
 
 @[simp]
 lemma factor_thru_id_comp {X Y : C} {P : subobject Y} (f : X ⟶ Y) (h : P.factors (𝟙 X ≫ f)) :
   P.factor_thru (𝟙 X ≫ f) h = P.factor_thru f (by { rwa [category.id_comp] at h, }) :=
->>>>>>> d4746891
 by simp
 
 @[simp]
@@ -178,11 +167,6 @@
   P.factor_thru 0 h = 0 :=
 by simp
 
-<<<<<<< HEAD
-lemma factor_thru_le {Y Z : C} {P Q : subobject Y} (f : Z ⟶ Y) (h : P ≤ Q) (w : P.factors f) :
-  Q.factor_thru f (factors_of_le f h w) = P.factor_thru f w ≫ of_le P Q h :=
-sorry
-=======
 -- `h` is an explicit argument here so we can use
 -- `rw ←factor_thru_le h`, obtaining a subgoal `P.factors f`.
 @[simp]
@@ -190,7 +174,6 @@
   {Y Z : C} {P Q : subobject Y} {f : Z ⟶ Y} (h : P ≤ Q) (w : P.factors f) :
   P.factor_thru f w ≫ of_le P Q h = Q.factor_thru f (factors_of_le f h w) :=
 by { ext, simp, }
->>>>>>> d4746891
 
 end subobject
 
@@ -272,16 +255,10 @@
 lemma le_kernel_subobject (A : subobject X) (h : A.arrow ≫ f = 0) : A ≤ kernel_subobject f :=
 subobject.le_mk_of_comm (kernel.lift f A.arrow h) (by simp)
 
-<<<<<<< HEAD
-/-- Postcomposing by an isomorphism does not change the kernel subobject. -/
-lemma kernel_subobject_comp_iso
-  {f : X ⟶ Y} [has_kernel f] {Z : C} (h : Y ⟶ Z) [is_iso h] :
-=======
 /-- Postcomposing by an monomorphism does not change the kernel subobject. -/
 @[simp]
 lemma kernel_subobject_comp_mono
   {f : X ⟶ Y} [has_kernel f] {Z : C} (h : Y ⟶ Z) [mono h] :
->>>>>>> d4746891
   kernel_subobject (f ≫ h) = kernel_subobject f :=
 le_antisymm
   (le_kernel_subobject _ _ ((cancel_mono h).mp (by simp)))
@@ -330,8 +307,7 @@
   (subobject.mk_le_mk_of_comm (image.pre_comp h f) (by simp))
   (subobject.mk_le_mk_of_comm (inv (image.pre_comp h f)) (by simp))
 
--- TODO sort out which of these we want
-lemma image_subobject_factors' {W : C} (k : W ⟶ X)  :
+lemma image_subobject_factors {W : C} (k : W ⟶ X)  :
   (image_subobject f).factors (k ≫ f) :=
 ⟨k ≫ factor_thru_image f, by simp⟩
 
@@ -343,14 +319,6 @@
   (subobject.mk_le_mk_of_comm (image.pre_comp h f) (by simp))
   (subobject.mk_le_mk_of_comm (inv (image.pre_comp h f)) (by simp))
 
-lemma image_subobject_le_mk {A B : C} {X : C} (g : X ⟶ B) [mono g] (f : A ⟶ B) [has_image f]
-  (h : A ⟶ X) (w : h ≫ g = f) :
-  image_subobject f ≤ subobject.mk g :=
-subobject.le_mk_of_comm
-  ((image_subobject_iso f).hom ≫ image.lift { I := (X : C), e := h, m := g, })
-  (by simp [←image_subobject_arrow f])
-
--- TODO de-duplicate
 lemma image_subobject_le {A B : C} {X : subobject B} (f : A ⟶ B) [has_image f]
   (h : A ⟶ X) (w : h ≫ X.arrow = f) :
   image_subobject f ≤ X :=
@@ -358,14 +326,11 @@
   ((image_subobject_iso f).hom ≫ image.lift { I := (X : C), e := h, m := X.arrow, })
   (by simp [←image_subobject_arrow f])
 
-<<<<<<< HEAD
-=======
 lemma image_subobject_le_mk {A B : C} {X : C} (g : X ⟶ B) [mono g] (f : A ⟶ B) [has_image f]
   (h : A ⟶ X) (w : h ≫ g = f) :
   image_subobject f ≤ subobject.mk g :=
 image_subobject_le f (h ≫ (subobject.underlying_iso g).inv) (by simp [w])
 
->>>>>>> d4746891
 def image_subobject_map {W X Y Z : C} {f : W ⟶ X} [has_image f] {g : Y ⟶ Z} [has_image g]
   (sq : arrow.mk f ⟶ arrow.mk g) [has_image_map sq] :
   (image_subobject f : C) ⟶ (image_subobject g : C) :=
@@ -374,12 +339,7 @@
 @[simp, reassoc]
 lemma image_subobject_map_arrow {W X Y Z : C} {f : W ⟶ X} [has_image f] {g : Y ⟶ Z} [has_image g]
   (sq : arrow.mk f ⟶ arrow.mk g) [has_image_map sq] :
-<<<<<<< HEAD
-  image_subobject_map sq ≫ (image_subobject g).arrow =
-    (image_subobject f).arrow ≫ sq.right :=
-=======
   image_subobject_map sq ≫ (image_subobject g).arrow = (image_subobject f).arrow ≫ sq.right :=
->>>>>>> d4746891
 begin
   simp only [image_subobject_map, category.assoc, image_subobject_arrow'],
   erw [image.map_ι, ←category.assoc, ←image_subobject_arrow],
