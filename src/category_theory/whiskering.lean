--- conflicted
+++ resolved
@@ -64,19 +64,11 @@
   whisker_right (nat_trans.id G) F = nat_trans.id (G.comp F) :=
 ((whiskering_right C D E).obj F).map_id _
 
-<<<<<<< HEAD
-@[simp] lemma whisker_left_comp (F : C ⥤ D) {G H K : D ⥤ E} (α : G ⟹ H) (β : H ⟹ K) :
-  whisker_left F (α ≫ β) = (whisker_left F α) ≫ (whisker_left F β) :=
-rfl
-
-@[simp] lemma whisker_right_comp {G H K : C ⥤ D} (α : G ⟹ H) (β : H ⟹ K) (F : D ⥤ E)  :
-=======
 @[simp] lemma whisker_left_comp (F : C ⥤ D) {G H K : D ⥤ E} (α : G ⟶ H) (β : H ⟶ K) :
   whisker_left F (α ≫ β) = (whisker_left F α) ≫ (whisker_left F β) :=
 rfl
 
 @[simp] lemma whisker_right_comp {G H K : C ⥤ D} (α : G ⟶ H) (β : H ⟶ K) (F : D ⥤ E)  :
->>>>>>> 40fa3d6d
   whisker_right (α ≫ β) F = (whisker_right α F) ≫ (whisker_right β F) :=
 ((whiskering_right C D E).obj F).map_comp α β
 
