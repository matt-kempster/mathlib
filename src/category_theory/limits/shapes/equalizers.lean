/-
Copyright (c) 2018 Scott Morrison. All rights reserved.
Released under Apache 2.0 license as described in the file LICENSE.
Authors: Scott Morrison, Markus Himmel
-/
import category_theory.epi_mono
import category_theory.limits.limits

/-!
# Equalizers and coequalizers

This file defines (co)equalizers as special cases of (co)limits.

An equalizer is the categorical generalization of the subobject {a ∈ A | f(a) = g(a)} known
from abelian groups or modules. It is a limit cone over the diagram formed by `f` and `g`.

A coequalizer is the dual concept.

## Main definitions

* `walking_parallel_pair` is the indexing category used for (co)equalizer_diagrams
* `parallel_pair` is a functor from `walking_parallel_pair` to our category `C`.
* a `fork` is a cone over a parallel pair.
  * there is really only one interesting morphism in a fork: the arrow from the vertex of the fork
    to the domain of f and g. It is called `fork.ι`.
* an `equalizer` is now just a `limit (parallel_pair f g)`

Each of these has a dual.

## Main statements

* `equalizer.ι_mono` states that every equalizer map is a monomorphism
* `is_iso_limit_cone_parallel_pair_of_self` states that the identity on the domain of `f` is an equalizer
  of `f` and `f`.

## Implementation notes
As with the other special shapes in the limits library, all the definitions here are given as
`abbreviation`s of the general statements for limits, so all the `simp` lemmas and theorems about
general limits can be used.

## References

* [F. Borceux, *Handbook of Categorical Algebra 1*][borceux-vol1]
-/

noncomputable theory

open category_theory

namespace category_theory.limits

local attribute [tidy] tactic.case_bash

universes v u u₂

/-- The type of objects for the diagram indexing a (co)equalizer. -/
@[derive decidable_eq, derive inhabited] inductive walking_parallel_pair : Type v
| zero | one

open walking_parallel_pair

/-- The type family of morphisms for the diagram indexing a (co)equalizer. -/
@[derive decidable_eq] inductive walking_parallel_pair_hom :
  walking_parallel_pair → walking_parallel_pair → Type v
| left : walking_parallel_pair_hom zero one
| right : walking_parallel_pair_hom zero one
| id : Π X : walking_parallel_pair.{v}, walking_parallel_pair_hom X X

/-- Satisfying the inhabited linter -/
instance : inhabited (walking_parallel_pair_hom zero one) :=
{ default := walking_parallel_pair_hom.left }

open walking_parallel_pair_hom

/-- Composition of morphisms in the indexing diagram for (co)equalizers. -/
def walking_parallel_pair_hom.comp :
  Π (X Y Z : walking_parallel_pair)
    (f : walking_parallel_pair_hom X Y) (g : walking_parallel_pair_hom Y Z),
    walking_parallel_pair_hom X Z
  | _ _ _ (id _) h := h
  | _ _ _ left   (id one) := left
  | _ _ _ right  (id one) := right
.

instance walking_parallel_pair_hom_category : small_category walking_parallel_pair :=
{ hom  := walking_parallel_pair_hom,
  id   := walking_parallel_pair_hom.id,
  comp := walking_parallel_pair_hom.comp }

@[simp]
lemma walking_parallel_pair_hom_id (X : walking_parallel_pair) :
  walking_parallel_pair_hom.id X = 𝟙 X :=
rfl

variables {C : Type u} [category.{v} C]
variables {X Y : C}

/-- `parallel_pair f g` is the diagram in `C` consisting of the two morphisms `f` and `g` with
    common domain and codomain. -/
def parallel_pair (f g : X ⟶ Y) : walking_parallel_pair.{v} ⥤ C :=
{ obj := λ x, match x with
  | zero := X
  | one := Y
  end,
  map := λ x y h, match x, y, h with
  | _, _, (id _) := 𝟙 _
  | _, _, left := f
  | _, _, right := g
  end,
  -- `tidy` can cope with this, but it's too slow:
  map_comp' := begin rintros (⟨⟩|⟨⟩) (⟨⟩|⟨⟩) (⟨⟩|⟨⟩) ⟨⟩⟨⟩; { unfold_aux, simp; refl }, end, }.

@[simp] lemma parallel_pair_obj_zero (f g : X ⟶ Y) : (parallel_pair f g).obj zero = X := rfl
@[simp] lemma parallel_pair_obj_one (f g : X ⟶ Y) : (parallel_pair f g).obj one = Y := rfl

@[simp] lemma parallel_pair_map_left (f g : X ⟶ Y) : (parallel_pair f g).map left = f := rfl
@[simp] lemma parallel_pair_map_right (f g : X ⟶ Y) : (parallel_pair f g).map right = g := rfl

@[simp] lemma parallel_pair_functor_obj
  {F : walking_parallel_pair ⥤ C} (j : walking_parallel_pair) :
  (parallel_pair (F.map left) (F.map right)).obj j = F.obj j :=
begin
  cases j; refl
end

/-- Every functor indexing a (co)equalizer is naturally isomorphic (actually, equal) to a
    `parallel_pair` -/
@[simps {rhs_md := semireducible}]
def diagram_iso_parallel_pair (F : walking_parallel_pair ⥤ C) :
  F ≅ parallel_pair (F.map left) (F.map right) :=
nat_iso.of_components (λ j, eq_to_iso $ by cases j; tidy) $ by tidy

/-- A fork on `f` and `g` is just a `cone (parallel_pair f g)`. -/
abbreviation fork (f g : X ⟶ Y) := cone (parallel_pair f g)

/-- A cofork on `f` and `g` is just a `cocone (parallel_pair f g)`. -/
abbreviation cofork (f g : X ⟶ Y) := cocone (parallel_pair f g)

variables {f g : X ⟶ Y}

@[simp, reassoc] lemma fork.app_zero_left (s : fork f g) :
  s.π.app zero ≫ f = s.π.app one :=
by rw [←s.w left, parallel_pair_map_left]

@[simp, reassoc] lemma fork.app_zero_right (s : fork f g) :
  s.π.app zero ≫ g = s.π.app one :=
by rw [←s.w right, parallel_pair_map_right]

@[simp, reassoc] lemma cofork.left_app_one (s : cofork f g) :
  f ≫ s.ι.app one = s.ι.app zero :=
by rw [←s.w left, parallel_pair_map_left]

@[simp, reassoc] lemma cofork.right_app_one (s : cofork f g) :
  g ≫ s.ι.app one = s.ι.app zero :=
by rw [←s.w right, parallel_pair_map_right]

/-- A fork on `f g : X ⟶ Y` is determined by the morphism `ι : P ⟶ X` satisfying `ι ≫ f = ι ≫ g`.
-/
@[simps]
def fork.of_ι {P : C} (ι : P ⟶ X) (w : ι ≫ f = ι ≫ g) : fork f g :=
{ X := P,
  π :=
  { app := λ X, begin cases X, exact ι, exact ι ≫ f, end,
    naturality' := λ X Y f,
    begin
      cases X; cases Y; cases f; dsimp; simp,
      { dsimp, simp, }, -- See note [dsimp, simp].
      { exact w },
      { dsimp, simp, },
    end } }

/-- A cofork on `f g : X ⟶ Y` is determined by the morphism `π : Y ⟶ P` satisfying
    `f ≫ π = g ≫ π`. -/
@[simps]
def cofork.of_π {P : C} (π : Y ⟶ P) (w : f ≫ π = g ≫ π) : cofork f g :=
{ X := P,
  ι :=
  { app := λ X, begin cases X, exact f ≫ π, exact π, end,
    naturality' := λ X Y f,
    begin
      cases X; cases Y; cases f; dsimp; simp,
      { dsimp, simp, },
      { exact w.symm },
      { dsimp, simp, },
    end } }

/-- A fork `t` on the parallel pair `f g : X ⟶ Y` consists of two morphisms `t.π.app zero : t.X ⟶ X`
    and `t.π.app one : t.X ⟶ Y`. Of these, only the first one is interesting, and we give it the
    shorter name `fork.ι t`. -/
abbreviation fork.ι (t : fork f g) := t.π.app zero

/-- A cofork `t` on the parallel_pair `f g : X ⟶ Y` consists of two morphisms
    `t.ι.app zero : X ⟶ t.X` and `t.ι.app one : Y ⟶ t.X`. Of these, only the second one is
    interesting, and we give it the shorter name `cofork.π t`. -/
abbreviation cofork.π (t : cofork f g) := t.ι.app one

@[simp] lemma fork.ι_of_ι {P : C} (ι : P ⟶ X) (w : ι ≫ f = ι ≫ g) :
  fork.ι (fork.of_ι ι w) = ι := rfl
@[simp] lemma cofork.π_of_π {P : C} (π : Y ⟶ P) (w : f ≫ π = g ≫ π) :
  cofork.π (cofork.of_π π w) = π := rfl

lemma fork.ι_eq_app_zero (t : fork f g) : fork.ι t = t.π.app zero := rfl
lemma cofork.π_eq_app_one (t : cofork f g) : cofork.π t = t.ι.app one := rfl

@[reassoc]
lemma fork.condition (t : fork f g) : fork.ι t ≫ f = fork.ι t ≫ g :=
by rw [t.app_zero_left, t.app_zero_right]
@[reassoc]
lemma cofork.condition (t : cofork f g) : f ≫ cofork.π t = g ≫ cofork.π t :=
by rw [t.left_app_one, t.right_app_one]

/-- To check whether two maps are equalized by both maps of a fork, it suffices to check it for the
    first map -/
lemma fork.equalizer_ext (s : fork f g) {W : C} {k l : W ⟶ s.X}
  (h : k ≫ fork.ι s = l ≫ fork.ι s) : ∀ (j : walking_parallel_pair),
    k ≫ s.π.app j = l ≫ s.π.app j
| zero := h
| one := by rw [←fork.app_zero_left, reassoc_of h]

/-- To check whether two maps are coequalized by both maps of a cofork, it suffices to check it for
    the second map -/
lemma cofork.coequalizer_ext (s : cofork f g) {W : C} {k l : s.X ⟶ W}
  (h : cofork.π s ≫ k = cofork.π s ≫ l) : ∀ (j : walking_parallel_pair),
    s.ι.app j ≫ k = s.ι.app j ≫ l
| zero := by simp only [←cofork.left_app_one, category.assoc, h]
| one := h

lemma fork.is_limit.hom_ext {s : fork f g} (hs : is_limit s) {W : C} {k l : W ⟶ s.X}
  (h : k ≫ fork.ι s = l ≫ fork.ι s) : k = l :=
hs.hom_ext $ fork.equalizer_ext _ h

lemma cofork.is_colimit.hom_ext {s : cofork f g} (hs : is_colimit s) {W : C} {k l : s.X ⟶ W}
  (h : cofork.π s ≫ k = cofork.π s ≫ l) : k = l :=
hs.hom_ext $ cofork.coequalizer_ext _ h

/-- If `s` is a limit fork over `f` and `g`, then a morphism `k : W ⟶ X` satisfying
    `k ≫ f = k ≫ g` induces a morphism `l : W ⟶ s.X` such that `l ≫ fork.ι s = k`. -/
def fork.is_limit.lift' {s : fork f g} (hs : is_limit s) {W : C} (k : W ⟶ X) (h : k ≫ f = k ≫ g) :
  {l : W ⟶ s.X // l ≫ fork.ι s = k} :=
⟨hs.lift $ fork.of_ι _ h, hs.fac _ _⟩

/-- If `s` is a colimit cofork over `f` and `g`, then a morphism `k : Y ⟶ W` satisfying
    `f ≫ k = g ≫ k` induces a morphism `l : s.X ⟶ W` such that `cofork.π s ≫ l = k`. -/
def cofork.is_colimit.desc' {s : cofork f g} (hs : is_colimit s) {W : C} (k : Y ⟶ W)
  (h : f ≫ k = g ≫ k) : {l : s.X ⟶ W // cofork.π s ≫ l = k} :=
⟨hs.desc $ cofork.of_π _ h, hs.fac _ _⟩

/-- This is a slightly more convenient method to verify that a fork is a limit cone. It
    only asks for a proof of facts that carry any mathematical content -/
def fork.is_limit.mk (t : fork f g)
  (lift : Π (s : fork f g), s.X ⟶ t.X)
  (fac : ∀ (s : fork f g), lift s ≫ fork.ι t = fork.ι s)
  (uniq : ∀ (s : fork f g) (m : s.X ⟶ t.X)
    (w : ∀ j : walking_parallel_pair, m ≫ t.π.app j = s.π.app j), m = lift s) :
  is_limit t :=
{ lift := lift,
  fac' := λ s j, walking_parallel_pair.cases_on j (fac s) $
    by erw [←s.w left, ←t.w left, ←category.assoc, fac]; refl,
  uniq' := uniq }

/-- This is another convenient method to verify that a fork is a limit cone. It
    only asks for a proof of facts that carry any mathematical content, and allows access to the
    same `s` for all parts. -/
def fork.is_limit.mk' {X Y : C} {f g : X ⟶ Y} (t : fork f g)
  (create : Π (s : fork f g), {l // l ≫ t.ι = s.ι ∧ ∀ {m}, m ≫ t.ι = s.ι → m = l}) :
is_limit t :=
fork.is_limit.mk t
  (λ s, (create s).1)
  (λ s, (create s).2.1)
  (λ s m w, (create s).2.2 (w zero))

/-- This is a slightly more convenient method to verify that a cofork is a colimit cocone. It
    only asks for a proof of facts that carry any mathematical content -/
def cofork.is_colimit.mk (t : cofork f g)
  (desc : Π (s : cofork f g), t.X ⟶ s.X)
  (fac : ∀ (s : cofork f g), cofork.π t ≫ desc s = cofork.π s)
  (uniq : ∀ (s : cofork f g) (m : t.X ⟶ s.X)
    (w : ∀ j : walking_parallel_pair, t.ι.app j ≫ m = s.ι.app j), m = desc s) :
  is_colimit t :=
{ desc := desc,
  fac' := λ s j, walking_parallel_pair.cases_on j
    (by erw [←s.w left, ←t.w left, category.assoc, fac]; refl) (fac s),
  uniq' := uniq }

/-- This is another convenient method to verify that a fork is a limit cone. It
    only asks for a proof of facts that carry any mathematical content, and allows access to the
    same `s` for all parts. -/
def cofork.is_colimit.mk' {X Y : C} {f g : X ⟶ Y} (t : cofork f g)
  (create : Π (s : cofork f g), {l : t.X ⟶ s.X // t.π ≫ l = s.π ∧ ∀ {m}, t.π ≫ m = s.π → m = l}) :
is_colimit t :=
cofork.is_colimit.mk t
  (λ s, (create s).1)
  (λ s, (create s).2.1)
  (λ s m w, (create s).2.2 (w one))

/-- This is a helper construction that can be useful when verifying that a category has all
    equalizers. Given `F : walking_parallel_pair ⥤ C`, which is really the same as
    `parallel_pair (F.map left) (F.map right)`, and a fork on `F.map left` and `F.map right`,
    we get a cone on `F`.

    If you're thinking about using this, have a look at `has_equalizers_of_has_limit_parallel_pair`,
    which you may find to be an easier way of achieving your goal. -/
def cone.of_fork
  {F : walking_parallel_pair ⥤ C} (t : fork (F.map left) (F.map right)) : cone F :=
{ X := t.X,
  π :=
  { app := λ X, t.π.app X ≫ eq_to_hom (by tidy),
    naturality' := λ j j' g, by { cases j; cases j'; cases g; dsimp; simp } } }

/-- This is a helper construction that can be useful when verifying that a category has all
    coequalizers. Given `F : walking_parallel_pair ⥤ C`, which is really the same as
    `parallel_pair (F.map left) (F.map right)`, and a cofork on `F.map left` and `F.map right`,
    we get a cocone on `F`.

    If you're thinking about using this, have a look at
    `has_coequalizers_of_has_colimit_parallel_pair`, which you may find to be an easier way of
    achieving your goal. -/
def cocone.of_cofork
  {F : walking_parallel_pair ⥤ C} (t : cofork (F.map left) (F.map right)) : cocone F :=
{ X := t.X,
  ι :=
  { app := λ X, eq_to_hom (by tidy) ≫ t.ι.app X,
    naturality' := λ j j' g, by { cases j; cases j'; cases g; dsimp; simp } } }

@[simp] lemma cone.of_fork_π
  {F : walking_parallel_pair ⥤ C} (t : fork (F.map left) (F.map right)) (j) :
  (cone.of_fork t).π.app j = t.π.app j ≫ eq_to_hom (by tidy) := rfl

@[simp] lemma cocone.of_cofork_ι
  {F : walking_parallel_pair ⥤ C} (t : cofork (F.map left) (F.map right)) (j) :
  (cocone.of_cofork t).ι.app j = eq_to_hom (by tidy) ≫ t.ι.app j := rfl

/-- Given `F : walking_parallel_pair ⥤ C`, which is really the same as
    `parallel_pair (F.map left) (F.map right)` and a cone on `F`, we get a fork on
    `F.map left` and `F.map right`. -/
def fork.of_cone
  {F : walking_parallel_pair ⥤ C} (t : cone F) : fork (F.map left) (F.map right) :=
{ X := t.X,
  π := { app := λ X, t.π.app X ≫ eq_to_hom (by tidy) } }

/-- Given `F : walking_parallel_pair ⥤ C`, which is really the same as
    `parallel_pair (F.map left) (F.map right)` and a cocone on `F`, we get a cofork on
    `F.map left` and `F.map right`. -/
def cofork.of_cocone
  {F : walking_parallel_pair ⥤ C} (t : cocone F) : cofork (F.map left) (F.map right) :=
{ X := t.X,
  ι := { app := λ X, eq_to_hom (by tidy) ≫ t.ι.app X } }

@[simp] lemma fork.of_cone_π {F : walking_parallel_pair ⥤ C} (t : cone F) (j) :
  (fork.of_cone t).π.app j = t.π.app j ≫ eq_to_hom (by tidy) := rfl
@[simp] lemma cofork.of_cocone_ι {F : walking_parallel_pair ⥤ C} (t : cocone F) (j) :
  (cofork.of_cocone t).ι.app j = eq_to_hom (by tidy) ≫ t.ι.app j := rfl

/--
Helper function for constructing morphisms between equalizer forks.
-/
@[simps]
def fork.mk_hom {s t : fork f g} (k : s.X ⟶ t.X) (w : k ≫ t.ι = s.ι) : s ⟶ t :=
{ hom := k,
  w' :=
  begin
    rintro ⟨_|_⟩,
    { exact w },
    { simpa using w =≫ f },
  end }

/--
To construct an isomorphism between forks,
it suffices to give an isomorphism between the cone points
and check that it commutes with the `ι` morphisms.
-/
@[simps]
def fork.ext {s t : fork f g} (i : s.X ≅ t.X) (w : i.hom ≫ t.ι = s.ι) : s ≅ t :=
{ hom := fork.mk_hom i.hom w,
  inv := fork.mk_hom i.inv (by rw [← w, iso.inv_hom_id_assoc]) }

/--
Helper function for constructing morphisms between coequalizer coforks.
-/
@[simps]
def cofork.mk_hom {s t : cofork f g} (k : s.X ⟶ t.X) (w : s.π ≫ k = t.π) : s ⟶ t :=
{ hom := k,
  w' :=
  begin
    rintro ⟨_|_⟩,
    simpa using f ≫= w,
    exact w,
  end }

/--
To construct an isomorphism between coforks,
it suffices to give an isomorphism between the cocone points
and check that it commutes with the `π` morphisms.
-/
def cofork.ext {s t : cofork f g} (i : s.X ≅ t.X) (w : s.π ≫ i.hom = t.π) : s ≅ t :=
{ hom := cofork.mk_hom i.hom w,
  inv := cofork.mk_hom i.inv (by rw [iso.comp_inv_eq, w]) }

variables (f g)

section
/--
`has_equalizer f g` represents a particular choice of limiting cone
for the parallel pair of morphisms `f` and `g`.
-/
abbreviation has_equalizer := has_limit (parallel_pair f g)

variables [has_equalizer f g]

/-- If an equalizer of `f` and `g` exists, we can access an arbitrary choice of such by
    saying `equalizer f g`. -/
abbreviation equalizer : C := limit (parallel_pair f g)

/-- If an equalizer of `f` and `g` exists, we can access the inclusion
    `equalizer f g ⟶ X` by saying `equalizer.ι f g`. -/
abbreviation equalizer.ι : equalizer f g ⟶ X :=
limit.π (parallel_pair f g) zero

/--
An equalizer cone for a parallel pair `f` and `g`.
-/
abbreviation equalizer.fork : fork f g := limit.cone (parallel_pair f g)

@[simp] lemma equalizer.fork_ι :
  (equalizer.fork f g).ι = equalizer.ι f g := rfl

@[simp] lemma equalizer.fork_π_app_zero :
  (equalizer.fork f g).π.app zero = equalizer.ι f g := rfl

@[reassoc] lemma equalizer.condition : equalizer.ι f g ≫ f = equalizer.ι f g ≫ g :=
fork.condition $ limit.cone $ parallel_pair f g

/-- The equalizer built from `equalizer.ι f g` is limiting. -/
def equalizer_is_equalizer : is_limit (fork.of_ι (equalizer.ι f g) (equalizer.condition f g)) :=
is_limit.of_iso_limit (limit.is_limit _) (fork.ext (iso.refl _) (by tidy))

variables {f g}

/-- A morphism `k : W ⟶ X` satisfying `k ≫ f = k ≫ g` factors through the equalizer of `f` and `g`
    via `equalizer.lift : W ⟶ equalizer f g`. -/
abbreviation equalizer.lift {W : C} (k : W ⟶ X) (h : k ≫ f = k ≫ g) : W ⟶ equalizer f g :=
limit.lift (parallel_pair f g) (fork.of_ι k h)

@[simp, reassoc]
lemma equalizer.lift_ι {W : C} (k : W ⟶ X) (h : k ≫ f = k ≫ g) :
  equalizer.lift k h ≫ equalizer.ι f g = k :=
limit.lift_π _ _

/-- A morphism `k : W ⟶ X` satisfying `k ≫ f = k ≫ g` induces a morphism `l : W ⟶ equalizer f g`
    satisfying `l ≫ equalizer.ι f g = k`. -/
def equalizer.lift' {W : C} (k : W ⟶ X) (h : k ≫ f = k ≫ g) :
  {l : W ⟶ equalizer f g // l ≫ equalizer.ι f g = k} :=
⟨equalizer.lift k h, equalizer.lift_ι _ _⟩

/-- Two maps into an equalizer are equal if they are are equal when composed with the equalizer
    map. -/
@[ext] lemma equalizer.hom_ext {W : C} {k l : W ⟶ equalizer f g}
  (h : k ≫ equalizer.ι f g = l ≫ equalizer.ι f g) : k = l :=
fork.is_limit.hom_ext (limit.is_limit _) h

/-- An equalizer morphism is a monomorphism -/
instance equalizer.ι_mono : mono (equalizer.ι f g) :=
{ right_cancellation := λ Z h k w, equalizer.hom_ext w }

end

section
variables {f g}
/-- The equalizer morphism in any limit cone is a monomorphism. -/
lemma mono_of_is_limit_parallel_pair {c : cone (parallel_pair f g)} (i : is_limit c) :
  mono (fork.ι c) :=
{ right_cancellation := λ Z h k w, fork.is_limit.hom_ext i w }

end

section
variables {f g}

/-- The identity determines a cone on the equalizer diagram of `f` and `g` if `f = g`. -/
def id_fork (h : f = g) : fork f g :=
fork.of_ι (𝟙 X) $ h ▸ rfl

/-- The identity on `X` is an equalizer of `(f, g)`, if `f = g`. -/
def is_limit_id_fork (h : f = g) : is_limit (id_fork h) :=
fork.is_limit.mk _
  (λ s, fork.ι s)
  (λ s, category.comp_id _)
  (λ s m h, by { convert h zero, exact (category.comp_id _).symm })

/-- Every equalizer of `(f, g)`, where `f = g`, is an isomorphism. -/
def is_iso_limit_cone_parallel_pair_of_eq (h₀ : f = g) {c : cone (parallel_pair f g)}
  (h : is_limit c) : is_iso (c.π.app zero) :=
is_iso.of_iso $ is_limit.cone_point_unique_up_to_iso h $ is_limit_id_fork h₀

/-- The equalizer of `(f, g)`, where `f = g`, is an isomorphism. -/
def equalizer.ι_of_eq [has_equalizer f g] (h : f = g) : is_iso (equalizer.ι f g) :=
is_iso_limit_cone_parallel_pair_of_eq h $ limit.is_limit _

/-- Every equalizer of `(f, f)` is an isomorphism. -/
def is_iso_limit_cone_parallel_pair_of_self {c : cone (parallel_pair f f)} (h : is_limit c) :
  is_iso (c.π.app zero) :=
is_iso_limit_cone_parallel_pair_of_eq rfl h

/-- An equalizer that is an epimorphism is an isomorphism. -/
def is_iso_limit_cone_parallel_pair_of_epi {c : cone (parallel_pair f g)}
  (h : is_limit c) [epi (c.π.app zero)] : is_iso (c.π.app zero) :=
is_iso_limit_cone_parallel_pair_of_eq ((cancel_epi _).1 (fork.condition c)) h

end

instance has_equalizer_of_self : has_equalizer f f :=
has_limit.mk
{ cone := id_fork rfl,
  is_limit := is_limit_id_fork rfl }

/-- The equalizer inclusion for `(f, f)` is an isomorphism. -/
instance equalizer.ι_of_self : is_iso (equalizer.ι f f) :=
equalizer.ι_of_eq rfl

/-- The equalizer of a morphism with itself is isomorphic to the source. -/
def equalizer.iso_source_of_self : equalizer f f ≅ X :=
as_iso (equalizer.ι f f)

@[simp] lemma equalizer.iso_source_of_self_hom :
  (equalizer.iso_source_of_self f).hom = equalizer.ι f f :=
rfl

@[simp] lemma equalizer.iso_source_of_self_inv :
  (equalizer.iso_source_of_self f).inv = equalizer.lift (𝟙 X) (by simp) :=
rfl

section
/--
`has_coequalizer f g` represents a particular choice of colimiting cocone
for the parallel pair of morphisms `f` and `g`.
-/
abbreviation has_coequalizer := has_colimit (parallel_pair f g)

variables [has_coequalizer f g]

/-- If a coequalizer of `f` and `g` exists, we can access an arbitrary choice of such by
    saying `coequalizer f g`. -/
abbreviation coequalizer : C := colimit (parallel_pair f g)

/--  If a coequalizer of `f` and `g` exists, we can access the corresponding projection by
    saying `coequalizer.π f g`. -/
abbreviation coequalizer.π : Y ⟶ coequalizer f g :=
colimit.ι (parallel_pair f g) one

/--
An arbitrary choice of coequalizer cocone for a parallel pair `f` and `g`.
-/
abbreviation coequalizer.cofork : cofork f g := colimit.cocone (parallel_pair f g)

@[simp] lemma coequalizer.cofork_π :
  (coequalizer.cofork f g).π = coequalizer.π f g := rfl

@[simp] lemma coequalizer.cofork_ι_app_one :
  (coequalizer.cofork f g).ι.app one = coequalizer.π f g := rfl

@[reassoc] lemma coequalizer.condition : f ≫ coequalizer.π f g = g ≫ coequalizer.π f g :=
cofork.condition $ colimit.cocone $ parallel_pair f g

/-- The cofork built from `coequalizer.π f g` is colimiting. -/
def coequalizer_is_coequalizer :
  is_colimit (cofork.of_π (coequalizer.π f g) (coequalizer.condition f g)) :=
is_colimit.of_iso_colimit (colimit.is_colimit _) (cofork.ext (iso.refl _) (by tidy))

variables {f g}

/-- Any morphism `k : Y ⟶ W` satisfying `f ≫ k = g ≫ k` factors through the coequalizer of `f`
    and `g` via `coequalizer.desc : coequalizer f g ⟶ W`. -/
abbreviation coequalizer.desc {W : C} (k : Y ⟶ W) (h : f ≫ k = g ≫ k) : coequalizer f g ⟶ W :=
colimit.desc (parallel_pair f g) (cofork.of_π k h)

@[simp, reassoc]
lemma coequalizer.π_desc {W : C} (k : Y ⟶ W) (h : f ≫ k = g ≫ k) :
  coequalizer.π f g ≫ coequalizer.desc k h = k :=
colimit.ι_desc _ _

/-- Any morphism `k : Y ⟶ W` satisfying `f ≫ k = g ≫ k` induces a morphism
    `l : coequalizer f g ⟶ W` satisfying `coequalizer.π ≫ g = l`. -/
def coequalizer.desc' {W : C} (k : Y ⟶ W) (h : f ≫ k = g ≫ k) :
  {l : coequalizer f g ⟶ W // coequalizer.π f g ≫ l = k} :=
⟨coequalizer.desc k h, coequalizer.π_desc _ _⟩

/-- Two maps from a coequalizer are equal if they are equal when composed with the coequalizer
    map -/
@[ext] lemma coequalizer.hom_ext {W : C} {k l : coequalizer f g ⟶ W}
  (h : coequalizer.π f g ≫ k = coequalizer.π f g ≫ l) : k = l :=
cofork.is_colimit.hom_ext (colimit.is_colimit _) h

/-- A coequalizer morphism is an epimorphism -/
instance coequalizer.π_epi : epi (coequalizer.π f g) :=
{ left_cancellation := λ Z h k w, coequalizer.hom_ext w }

end

section
variables {f g}

/-- The coequalizer morphism in any colimit cocone is an epimorphism. -/
lemma epi_of_is_colimit_parallel_pair {c : cocone (parallel_pair f g)} (i : is_colimit c) :
  epi (c.ι.app one) :=
{ left_cancellation := λ Z h k w, cofork.is_colimit.hom_ext i w }

end

section
variables {f g}

/-- The identity determines a cocone on the coequalizer diagram of `f` and `g`, if `f = g`. -/
def id_cofork (h : f = g) : cofork f g :=
cofork.of_π (𝟙 Y) $ h ▸ rfl

/-- The identity on `Y` is a coequalizer of `(f, g)`, where `f = g`.  -/
def is_colimit_id_cofork (h : f = g) : is_colimit (id_cofork h) :=
cofork.is_colimit.mk _
  (λ s, cofork.π s)
  (λ s, category.id_comp _)
  (λ s m h, by { convert h one, exact (category.id_comp _).symm })

/-- Every coequalizer of `(f, g)`, where `f = g`, is an isomorphism. -/
def is_iso_colimit_cocone_parallel_pair_of_eq (h₀ : f = g) {c : cocone (parallel_pair f g)}
  (h : is_colimit c) : is_iso (c.ι.app one) :=
is_iso.of_iso $ is_colimit.cocone_point_unique_up_to_iso (is_colimit_id_cofork h₀) h

/-- The coequalizer of `(f, g)`, where `f = g`, is an isomorphism. -/
def coequalizer.π_of_eq [has_coequalizer f g] (h : f = g) :
  is_iso (coequalizer.π f g) :=
is_iso_colimit_cocone_parallel_pair_of_eq h $ colimit.is_colimit _

/-- Every coequalizer of `(f, f)` is an isomorphism. -/
def is_iso_colimit_cocone_parallel_pair_of_self {c : cocone (parallel_pair f f)}
  (h : is_colimit c) : is_iso (c.ι.app one) :=
is_iso_colimit_cocone_parallel_pair_of_eq rfl h

/-- A coequalizer that is a monomorphism is an isomorphism. -/
def is_iso_limit_cocone_parallel_pair_of_epi {c : cocone (parallel_pair f g)}
  (h : is_colimit c) [mono (c.ι.app one)] : is_iso (c.ι.app one) :=
is_iso_colimit_cocone_parallel_pair_of_eq ((cancel_mono _).1 (cofork.condition c)) h

end

instance has_coequalizer_of_self : has_coequalizer f f :=
has_colimit.mk
{ cocone := id_cofork rfl,
  is_colimit := is_colimit_id_cofork rfl }

/-- The coequalizer projection for `(f, f)` is an isomorphism. -/
instance coequalizer.π_of_self : is_iso (coequalizer.π f f) :=
coequalizer.π_of_eq rfl

/-- The coequalizer of a morphism with itself is isomorphic to the target. -/
def coequalizer.iso_target_of_self : coequalizer f f ≅ Y :=
(as_iso (coequalizer.π f f)).symm

@[simp] lemma coequalizer.iso_target_of_self_hom :
  (coequalizer.iso_target_of_self f).hom = coequalizer.desc (𝟙 Y) (by simp) :=
rfl

@[simp] lemma coequalizer.iso_target_of_self_inv :
  (coequalizer.iso_target_of_self f).inv = coequalizer.π f f :=
rfl

section comparison

variables {D : Type u₂} [category.{v} D] (G : C ⥤ D)

-- TODO: show this is an iso iff `G` preserves the equalizer of `f,g`.
/-- The comparison morphism for the equalizer of `f,g`. -/
def equalizer_comparison [has_equalizer f g] [has_equalizer (G.map f) (G.map g)] :
  G.obj (equalizer f g) ⟶ equalizer (G.map f) (G.map g) :=
equalizer.lift (G.map (equalizer.ι _ _)) (by simp only [←G.map_comp, equalizer.condition])

@[simp, reassoc]
lemma equalizer_comparison_comp_π [has_equalizer f g] [has_equalizer (G.map f) (G.map g)] :
  equalizer_comparison f g G ≫ equalizer.ι (G.map f) (G.map g) = G.map (equalizer.ι f g) :=
equalizer.lift_ι _ _

@[simp, reassoc]
lemma map_lift_equalizer_comparison [has_equalizer f g] [has_equalizer (G.map f) (G.map g)]
  {Z : C} {h : Z ⟶ X} (w : h ≫ f = h ≫ g) :
    G.map (equalizer.lift h w) ≫ equalizer_comparison f g G =
      equalizer.lift (G.map h) (by simp only [←G.map_comp, w]) :=
by { ext, simp [← G.map_comp] }

<<<<<<< HEAD
-- TODO: show this is an iso iff G preserves the coproduct of f.
=======
-- TODO: show this is an iso iff G preserves the coequalizer of `f,g`.
>>>>>>> 6e64df5f
/-- The comparison morphism for the coequalizer of `f,g`. -/
def coequalizer_comparison [has_coequalizer f g] [has_coequalizer (G.map f) (G.map g)] :
  coequalizer (G.map f) (G.map g) ⟶ G.obj (coequalizer f g) :=
coequalizer.desc (G.map (coequalizer.π _ _)) (by simp only [←G.map_comp, coequalizer.condition])

@[simp, reassoc]
lemma ι_comp_coequalizer_comparison [has_coequalizer f g] [has_coequalizer (G.map f) (G.map g)] :
  coequalizer.π _ _ ≫ coequalizer_comparison f g G = G.map (coequalizer.π _ _) :=
coequalizer.π_desc _ _

@[simp, reassoc]
lemma coequalizer_comparison_map_desc [has_coequalizer f g] [has_coequalizer (G.map f) (G.map g)]
  {Z : C} {h : Y ⟶ Z} (w : f ≫ h = g ≫ h) :
  coequalizer_comparison f g G ≫ G.map (coequalizer.desc h w) =
    coequalizer.desc (G.map h) (by simp only [←G.map_comp, w]) :=
by { ext, simp [← G.map_comp] }

end comparison

variables (C)

/-- `has_equalizers` represents a choice of equalizer for every pair of morphisms -/
abbreviation has_equalizers := has_limits_of_shape walking_parallel_pair C

/-- `has_coequalizers` represents a choice of coequalizer for every pair of morphisms -/
abbreviation has_coequalizers := has_colimits_of_shape walking_parallel_pair C

/-- If `C` has all limits of diagrams `parallel_pair f g`, then it has all equalizers -/
lemma has_equalizers_of_has_limit_parallel_pair
  [Π {X Y : C} {f g : X ⟶ Y}, has_limit (parallel_pair f g)] : has_equalizers C :=
{ has_limit := λ F, has_limit_of_iso (diagram_iso_parallel_pair F).symm }

/-- If `C` has all colimits of diagrams `parallel_pair f g`, then it has all coequalizers -/
lemma has_coequalizers_of_has_colimit_parallel_pair
  [Π {X Y : C} {f g : X ⟶ Y}, has_colimit (parallel_pair f g)] : has_coequalizers C :=
{ has_colimit := λ F, has_colimit_of_iso (diagram_iso_parallel_pair F) }


section
-- In this section we show that a split mono `f` equalizes `(retraction f ≫ f)` and `(𝟙 Y)`.
variables {C} [split_mono f]

/--
A split mono `f` equalizes `(retraction f ≫ f)` and `(𝟙 Y)`.
Here we build the cone, and show in `split_mono_equalizes` that it is a limit cone.
-/
def cone_of_split_mono : cone (parallel_pair (𝟙 Y) (retraction f ≫ f)) :=
fork.of_ι f (by tidy)

@[simp] lemma cone_of_split_mono_π_app_zero : (cone_of_split_mono f).π.app zero = f := rfl
@[simp] lemma cone_of_split_mono_π_app_one : (cone_of_split_mono f).π.app one = f ≫ 𝟙 Y := rfl

/--
A split mono `f` equalizes `(retraction f ≫ f)` and `(𝟙 Y)`.
-/
def split_mono_equalizes {X Y : C} (f : X ⟶ Y) [split_mono f] : is_limit (cone_of_split_mono f) :=
{ lift := λ s, s.π.app zero ≫ retraction f,
  fac' := λ s,
  begin
    rintros (⟨⟩|⟨⟩),
    { rw [cone_of_split_mono_π_app_zero],
      erw [category.assoc, ← s.π.naturality right, s.π.naturality left, category.comp_id], },
    { erw [cone_of_split_mono_π_app_one, category.comp_id, category.assoc,
            ← s.π.naturality right, category.id_comp], }
  end,
  uniq' := λ s m w, begin rw ←(w zero), simp, end, }

end

section
-- In this section we show that a split epi `f` coequalizes `(f ≫ section_ f)` and `(𝟙 X)`.
variables {C} [split_epi f]

/--
A split epi `f` coequalizes `(f ≫ section_ f)` and `(𝟙 X)`.
Here we build the cocone, and show in `split_epi_coequalizes` that it is a colimit cocone.
-/
def cocone_of_split_epi : cocone (parallel_pair (𝟙 X) (f ≫ section_ f)) :=
cofork.of_π f (by tidy)

@[simp] lemma cocone_of_split_epi_ι_app_one : (cocone_of_split_epi f).ι.app one = f := rfl
@[simp] lemma cocone_of_split_epi_ι_app_zero : (cocone_of_split_epi f).ι.app zero = 𝟙 X ≫ f := rfl

/--
A split epi `f` coequalizes `(f ≫ section_ f)` and `(𝟙 X)`.
-/
def split_epi_coequalizes {X Y : C} (f : X ⟶ Y) [split_epi f] : is_colimit (cocone_of_split_epi f) :=
{ desc := λ s, section_ f ≫ s.ι.app one,
  fac' := λ s,
  begin
    rintros (⟨⟩|⟨⟩),
    { erw [cocone_of_split_epi_ι_app_zero, category.assoc, category.id_comp, ←category.assoc,
            s.ι.naturality right, functor.const.obj_map, category.comp_id], },
    { erw [cocone_of_split_epi_ι_app_one, ←category.assoc, s.ι.naturality right,
            ←s.ι.naturality left, category.id_comp] }
  end,
  uniq' := λ s m w, begin rw ←(w one), simp, end, }

end

end category_theory.limits<|MERGE_RESOLUTION|>--- conflicted
+++ resolved
@@ -685,11 +685,7 @@
       equalizer.lift (G.map h) (by simp only [←G.map_comp, w]) :=
 by { ext, simp [← G.map_comp] }
 
-<<<<<<< HEAD
--- TODO: show this is an iso iff G preserves the coproduct of f.
-=======
 -- TODO: show this is an iso iff G preserves the coequalizer of `f,g`.
->>>>>>> 6e64df5f
 /-- The comparison morphism for the coequalizer of `f,g`. -/
 def coequalizer_comparison [has_coequalizer f g] [has_coequalizer (G.map f) (G.map g)] :
   coequalizer (G.map f) (G.map g) ⟶ G.obj (coequalizer f g) :=
