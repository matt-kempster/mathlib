--- conflicted
+++ resolved
@@ -514,17 +514,7 @@
 lemma comp_multilinear_map_alternatization (g : N' →ₗ[R] N'₂)
   (f : multilinear_map R (λ _ : ι, M) N') :
   (g.comp_multilinear_map f).alternatization = g.comp_alternating_map (f.alternatization) :=
-<<<<<<< HEAD
-begin
-  have map_smul : ∀ (z : units ℤ) (x : N'), (z : ℤ) • g x = g ((z : ℤ) • x),
-  { intros z v,
-    -- `linear_map.map_smul` and `linear_map.map_smul_of_tower` do not work here, as `R` is a
-    -- `semiring` not a `ring`.
-    cases int.units_eq_one_or z with h;
-    simp [h], },
-  ext,
-  simp [multilinear_map.alternatization_def, map_smul],
-end
+by { ext, simp [multilinear_map.alternatization_apply] }
 
 end linear_map
 
@@ -776,9 +766,6 @@
   simp [perm.mul_apply, mul_smul],
   congr,
 end
-=======
-by { ext, simp [multilinear_map.alternatization_apply] }
->>>>>>> 501ddfe0
 
 /-- Taking the `multilinear_map.alternatization` of the `multilinear_map.dom_coprod` of two
 `alternating_map`s gives a scaled version of the `alternating_map.coprod` of those maps.
