--- conflicted
+++ resolved
@@ -58,7 +58,16 @@
 (directed  : directed_on (≤) carrier)
 (mem_of_le : ∀ {x y : P}, x ≤ y → y ∈ carrier → x ∈ carrier)
 
-<<<<<<< HEAD
+/-- A predicate to when a subset of `P` is an ideal. -/
+@[mk_iff] structure is_ideal {P} [preorder P] (I : set P) : Prop :=
+(nonempty : I.nonempty)
+(directed : directed_on (≤) I)
+(mem_of_le : ∀ {x y : P}, x ≤ y → y ∈ I → x ∈ I)
+
+def is_ideal.to_ideal [preorder P] {I : set P} (h : is_ideal I) : ideal P :=
+⟨I, h.1, h.2, h.3⟩
+
+
 /-- A preorder `P` has the `ideal_inter_nonempty` property if the
     intersection of any two ideals is nonempty.
     Most importantly, a `semilattice_sup` preorder with this property
@@ -70,16 +79,7 @@
 lemma inter_nonempty [preorder P] [ideal_inter_nonempty P] :
 ∀ (I J : ideal P), (I.carrier ∩ J.carrier).nonempty :=
 ideal_inter_nonempty.inter_nonempty
-=======
-/-- A predicate to when a subset of `P` is an ideal. -/
-@[mk_iff] structure is_ideal {P} [preorder P] (I : set P) : Prop :=
-(nonempty : I.nonempty)
-(directed : directed_on (≤) I)
-(mem_of_le : ∀ {x y : P}, x ≤ y → y ∈ I → x ∈ I)
-
-def is_ideal.to_ideal [preorder P] {I : set P} (h : is_ideal I) : ideal P :=
-⟨I, h.1, h.2, h.3⟩
->>>>>>> 7813092e
+
 
 namespace ideal
 
@@ -289,7 +289,6 @@
 
 end semilattice_sup_bot
 
-<<<<<<< HEAD
 section semilattice_inf
 
 variable [semilattice_inf P]
@@ -303,12 +302,6 @@
   end
 }
 
-/-- A prime ideal is an ideal that satisfies `x ⊓ y ∈ I → x ∈ I ∨ y ∈ I`
--/
-@[mk_iff] structure is_prime (I : ideal P) : Prop :=
-(proper : proper I)
-(mem_or_mem : ∀ {x y : P}, x ⊓ y ∈ I → x ∈ I ∨ y ∈ I)
-
 end semilattice_inf
 
 section distrib_lattice
@@ -335,8 +328,6 @@
 
 end distrib_lattice
 
-=======
->>>>>>> 7813092e
 end ideal
 
 /-- For a preorder `P`, `cofinal P` is the type of subsets of `P`
