--- conflicted
+++ resolved
@@ -412,11 +412,7 @@
     complete metric spaces: 'metric.complete_of_cauchy_seq_tendsto'
     contraction mapping theorem: 'contracting_with.exists_fixed_point'
   Normed vector spaces on $\R$ and $\C$:
-<<<<<<< HEAD
-    topology on a normed vector space: 'semi_normed_space.topological_vector_space'
-=======
     topology on a normed vector space: 'normed_space.has_continuous_smul'
->>>>>>> 34a33172
     equivalent norms:
     Banach open mapping theorem: 'open_mapping'
     equivalence of norms in finite dimension: 'linear_equiv.to_continuous_linear_equiv'
